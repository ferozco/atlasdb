/*
 * Copyright 2016 Palantir Technologies, Inc. All rights reserved.
 *
 * Licensed under the BSD-3 License (the "License");
 * you may not use this file except in compliance with the License.
 * You may obtain a copy of the License at
 *
 * http://opensource.org/licenses/BSD-3-Clause
 *
 * Unless required by applicable law or agreed to in writing, software
 * distributed under the License is distributed on an "AS IS" BASIS,
 * WITHOUT WARRANTIES OR CONDITIONS OF ANY KIND, either express or implied.
 * See the License for the specific language governing permissions and
 * limitations under the License.
 */
package com.palantir.atlasdb.keyvalue.cassandra;

import java.nio.ByteBuffer;
import java.util.Set;
import java.util.concurrent.TimeUnit;
import java.util.stream.Collectors;

import org.apache.thrift.TException;
import org.slf4j.Logger;

import com.google.common.base.Stopwatch;
import com.google.common.collect.ImmutableSet;
import com.palantir.atlasdb.keyvalue.api.TableReference;
import com.palantir.atlasdb.keyvalue.impl.TracingPrefsConfig;

public class TracingQueryRunner {
    private final Logger log;
    private final TracingPrefsConfig tracingPrefs;

    public TracingQueryRunner(Logger log, TracingPrefsConfig tracingPrefs) {
        this.log = log;
        this.tracingPrefs = tracingPrefs;
    }

    @FunctionalInterface
    public interface Action<V> {
        V run() throws TException;
    }

    public <V> V run(CassandraClient client, Set<TableReference> tableRefs, Action<V> action) throws TException {
        if (shouldTraceQuery(tableRefs)) {
            return trace(action, client, tableRefs);
        } else {
            try {
                return action.run();
            } catch (TException e) {
                logFailedCall(tableRefs);
                throw e;
            }
        }
    }

    public <V> V run(CassandraClient client, TableReference tableRef, Action<V> action) throws TException {
        return run(client, ImmutableSet.of(tableRef), action);
    }

<<<<<<< HEAD
    public  <V> V trace(Action<V> action, Cassandra.Client client, Set<TableReference> tableRefs) throws TException {
        ByteBuffer traceId = client.trace_next_query();
=======
    private <V> V trace(Action<V> action, CassandraClient client, Set<TableReference> tableRefs) throws TException {
        ByteBuffer traceId = client.rawClient().trace_next_query();
>>>>>>> 50d020a6
        Stopwatch stopwatch = Stopwatch.createStarted();
        boolean failed = false;
        try {
            return action.run();
        } catch (TException e) {
            failed = true;
            logFailedCall(tableRefs);
            throw e;
        } finally {
            long duration = stopwatch.elapsed(TimeUnit.MILLISECONDS);
            logTraceResults(duration, tableRefs, traceId, failed);
        }
    }

    private boolean shouldTraceQuery(Set<TableReference> tableRefs) {
        for (TableReference tableRef : tableRefs) {
            if (tracingPrefs.shouldTraceQuery(tableRef.getQualifiedName())) {
                return true;
            }
        }
        return false;
    }

    private void logFailedCall(Set<TableReference> tableRefs) {
        log.error("A call to table(s) {} failed with an exception.",
                tableRefs.stream().map(TableReference::getQualifiedName).collect(Collectors.joining(", ")));
    }

    private void logTraceResults(long duration, Set<TableReference> tableRefs, ByteBuffer recvTrace, boolean failed) {
        if (failed || duration > tracingPrefs.getMinimumDurationToTraceMillis()) {
            log.error("Traced a call to {} that {}took {} ms. It will appear in system_traces with UUID={}",
                    tableRefs.stream().map(TableReference::getQualifiedName).collect(Collectors.joining(", ")),
                    failed ? "failed and " : "",
                    duration,
                    CassandraKeyValueServices.convertCassandraByteBufferUuidToString(recvTrace));
        }
    }
}<|MERGE_RESOLUTION|>--- conflicted
+++ resolved
@@ -59,13 +59,8 @@
         return run(client, ImmutableSet.of(tableRef), action);
     }
 
-<<<<<<< HEAD
-    public  <V> V trace(Action<V> action, Cassandra.Client client, Set<TableReference> tableRefs) throws TException {
-        ByteBuffer traceId = client.trace_next_query();
-=======
-    private <V> V trace(Action<V> action, CassandraClient client, Set<TableReference> tableRefs) throws TException {
+    public  <V> V trace(Action<V> action, CassandraClient client, Set<TableReference> tableRefs) throws TException {
         ByteBuffer traceId = client.rawClient().trace_next_query();
->>>>>>> 50d020a6
         Stopwatch stopwatch = Stopwatch.createStarted();
         boolean failed = false;
         try {
