/*
 * Copyright 2015 Palantir Technologies, Inc. All rights reserved.
 * <p>
 * Licensed under the BSD-3 License (the "License");
 * you may not use this file except in compliance with the License.
 * You may obtain a copy of the License at
 * <p>
 * http://opensource.org/licenses/BSD-3-Clause
 * <p>
 * Unless required by applicable law or agreed to in writing, software
 * distributed under the License is distributed on an "AS IS" BASIS,
 * WITHOUT WARRANTIES OR CONDITIONS OF ANY KIND, either express or implied.
 * See the License for the specific language governing permissions and
 * limitations under the License.
 */
package com.palantir.atlasdb.keyvalue.cassandra;

import static java.util.stream.Collectors.toList;
import static java.util.stream.Collectors.toSet;

import java.net.InetSocketAddress;
import java.nio.ByteBuffer;
import java.util.Arrays;
import java.util.Collection;
import java.util.Collections;
import java.util.Iterator;
import java.util.LinkedHashMap;
import java.util.List;
import java.util.Map;
import java.util.Map.Entry;
import java.util.Optional;
import java.util.Random;
import java.util.Set;
import java.util.concurrent.Callable;
import java.util.concurrent.ExecutorService;
import java.util.concurrent.TimeUnit;
import java.util.stream.Stream;

import org.apache.cassandra.thrift.CASResult;
import org.apache.cassandra.thrift.CfDef;
import org.apache.cassandra.thrift.Column;
import org.apache.cassandra.thrift.ColumnOrSuperColumn;
import org.apache.cassandra.thrift.ConsistencyLevel;
import org.apache.cassandra.thrift.KsDef;
import org.apache.cassandra.thrift.Mutation;
import org.apache.cassandra.thrift.SlicePredicate;
import org.apache.cassandra.thrift.UnavailableException;
import org.apache.thrift.TException;
import org.slf4j.Logger;
import org.slf4j.LoggerFactory;

import com.google.common.annotations.VisibleForTesting;
import com.google.common.base.Function;
import com.google.common.base.Functions;
import com.google.common.base.Preconditions;
import com.google.common.base.Predicates;
import com.google.common.base.Supplier;
import com.google.common.collect.HashMultimap;
import com.google.common.collect.ImmutableList;
import com.google.common.collect.ImmutableMap;
import com.google.common.collect.ImmutableMap.Builder;
import com.google.common.collect.ImmutableSet;
import com.google.common.collect.Iterables;
import com.google.common.collect.Iterators;
import com.google.common.collect.Lists;
import com.google.common.collect.Maps;
import com.google.common.collect.Multimap;
import com.google.common.collect.Multimaps;
import com.google.common.collect.SetMultimap;
import com.google.common.collect.Sets;
import com.google.common.collect.Streams;
import com.google.common.util.concurrent.Futures;
import com.google.common.util.concurrent.UncheckedExecutionException;
import com.palantir.async.initializer.AsyncInitializer;
import com.palantir.atlasdb.AtlasDbConstants;
import com.palantir.atlasdb.cassandra.CassandraKeyValueServiceConfig;
import com.palantir.atlasdb.cassandra.CassandraKeyValueServiceRuntimeConfig;
import com.palantir.atlasdb.config.LeaderConfig;
import com.palantir.atlasdb.config.LockLeader;
import com.palantir.atlasdb.encoding.PtBytes;
import com.palantir.atlasdb.keyvalue.api.BatchColumnRangeSelection;
import com.palantir.atlasdb.keyvalue.api.CandidateCellForSweeping;
import com.palantir.atlasdb.keyvalue.api.CandidateCellForSweepingRequest;
import com.palantir.atlasdb.keyvalue.api.Cell;
import com.palantir.atlasdb.keyvalue.api.CheckAndSetException;
import com.palantir.atlasdb.keyvalue.api.CheckAndSetRequest;
import com.palantir.atlasdb.keyvalue.api.ClusterAvailabilityStatus;
import com.palantir.atlasdb.keyvalue.api.ColumnSelection;
import com.palantir.atlasdb.keyvalue.api.ImmutableCandidateCellForSweepingRequest;
import com.palantir.atlasdb.keyvalue.api.InsufficientConsistencyException;
import com.palantir.atlasdb.keyvalue.api.KeyAlreadyExistsException;
import com.palantir.atlasdb.keyvalue.api.RangeRequest;
import com.palantir.atlasdb.keyvalue.api.RangeRequests;
import com.palantir.atlasdb.keyvalue.api.RowColumnRangeIterator;
import com.palantir.atlasdb.keyvalue.api.RowResult;
import com.palantir.atlasdb.keyvalue.api.TableReference;
import com.palantir.atlasdb.keyvalue.api.Value;
import com.palantir.atlasdb.keyvalue.api.Write;
import com.palantir.atlasdb.keyvalue.cassandra.CassandraKeyValueServices.StartTsResultsCollector;
import com.palantir.atlasdb.keyvalue.cassandra.paging.CassandraRangePagingIterable;
import com.palantir.atlasdb.keyvalue.cassandra.paging.ColumnGetter;
import com.palantir.atlasdb.keyvalue.cassandra.paging.RowGetter;
import com.palantir.atlasdb.keyvalue.cassandra.paging.ThriftColumnGetter;
import com.palantir.atlasdb.keyvalue.cassandra.sweep.CandidateRowForSweeping;
import com.palantir.atlasdb.keyvalue.cassandra.sweep.CandidateRowsForSweepingIterator;
import com.palantir.atlasdb.keyvalue.cassandra.thrift.MutationMap;
import com.palantir.atlasdb.keyvalue.cassandra.thrift.Mutations;
import com.palantir.atlasdb.keyvalue.cassandra.thrift.SlicePredicates;
import com.palantir.atlasdb.keyvalue.cassandra.thrift.SlicePredicates.Limit;
import com.palantir.atlasdb.keyvalue.cassandra.thrift.SlicePredicates.Range;
import com.palantir.atlasdb.keyvalue.impl.AbstractKeyValueService;
import com.palantir.atlasdb.keyvalue.impl.Cells;
import com.palantir.atlasdb.keyvalue.impl.KeyValueServices;
import com.palantir.atlasdb.keyvalue.impl.LocalRowColumnRangeIterator;
import com.palantir.atlasdb.logging.LoggingArgs;
import com.palantir.atlasdb.qos.FakeQosClient;
import com.palantir.atlasdb.qos.QosClient;
import com.palantir.atlasdb.qos.ratelimit.QosAwareThrowables;
import com.palantir.atlasdb.table.description.TableMetadata;
import com.palantir.atlasdb.util.AnnotatedCallable;
import com.palantir.atlasdb.util.AnnotationType;
import com.palantir.atlasdb.util.AtlasDbMetrics;
import com.palantir.common.annotation.Idempotent;
import com.palantir.common.base.ClosableIterator;
import com.palantir.common.base.ClosableIterators;
import com.palantir.common.base.FunctionCheckedException;
import com.palantir.common.base.Throwables;
import com.palantir.common.exception.AtlasDbDependencyException;
import com.palantir.common.exception.PalantirRuntimeException;
import com.palantir.logsafe.SafeArg;
import com.palantir.logsafe.UnsafeArg;
import com.palantir.processors.AutoDelegate;
import com.palantir.util.paging.AbstractPagingIterable;
import com.palantir.util.paging.SimpleTokenBackedResultsPage;
import com.palantir.util.paging.TokenBackedBasicResultsPage;

/**
 * Each service can have one or many C* KVS.
 * For each C* KVS, it maintains a list of active nodes, and the client connections attached to each node:
 *
 * n1->c1, c2, c3
 * n2->c5, c4, c9
 * n3->[N C* thrift client connections]
 *
 * Where {n1, n2, n3} are the active nodes in the C* cluster. Also each
 * node contains the clients which are attached to the node.
 * if some nodes are down, and the change can be detected through active hosts,
 * and these inactive nodes will be removed afterwards.
 */
@AutoDelegate(typeToExtend = CassandraKeyValueService.class)
@SuppressWarnings({"FinalClass", "Not final for mocking in tests"})
public class CassandraKeyValueServiceImpl extends AbstractKeyValueService implements CassandraKeyValueService {
    @VisibleForTesting
    class InitializingWrapper extends AsyncInitializer implements AutoDelegate_CassandraKeyValueService {
        @Override
        public CassandraKeyValueServiceImpl delegate() {
            checkInitialized();
            return CassandraKeyValueServiceImpl.this;
        }

        @Override
        protected void tryInitialize() {
            CassandraKeyValueServiceImpl.this.tryInitialize();
        }

        @Override
        public boolean supportsCheckAndSet() {
            return CassandraKeyValueServiceImpl.this.supportsCheckAndSet();
        }

        @Override
        public boolean shouldTriggerCompactions() {
            return CassandraKeyValueServiceImpl.this.shouldTriggerCompactions();
        }

        @Override
        public CassandraClientPool getClientPool() {
            return CassandraKeyValueServiceImpl.this.getClientPool();
        }

        @Override
        protected String getInitializingClassName() {
            return "CassandraKeyValueService";
        }

        @Override
        public void close() {
            cancelInitialization(CassandraKeyValueServiceImpl.this::close);
        }
    }

    private static final long SCHEMA_MUTATION_TASK_TIMEOUT_SECONDS = 120;

    private final Logger log;

    private final CassandraKeyValueServiceConfig config;
    private final CassandraClientPool clientPool;

    private SchemaMutationLock schemaMutationLock;
    private final ExecutorService schemaMutationExecutor;
    private final UniqueSchemaMutationLockTable schemaMutationLockTable;

    private final Optional<LeaderConfig> leaderConfig;

    private ConsistencyLevel readConsistency = ConsistencyLevel.LOCAL_QUORUM;
    private final ConsistencyLevel writeConsistency = ConsistencyLevel.EACH_QUORUM;
    private final ConsistencyLevel deleteConsistency = ConsistencyLevel.ALL;

    private final TracingQueryRunner queryRunner;
    private final WrappingQueryRunner wrappingQueryRunner;
    private final CellLoader cellLoader;
    private final TaskRunner taskRunner;
    private final CellValuePutter cellValuePutter;
    private final CassandraTableDropper cassandraTableDropper;

    private final CassandraTables cassandraTables;

    private final InitializingWrapper wrapper = new InitializingWrapper();

    public static CassandraKeyValueService create(
            CassandraKeyValueServiceConfig config,
            Optional<LeaderConfig> leaderConfig) {
        return create(config, leaderConfig, AtlasDbConstants.DEFAULT_INITIALIZE_ASYNC);
    }

    public static CassandraKeyValueService create(
            CassandraKeyValueServiceConfig config,
            Optional<LeaderConfig> leaderConfig,
            CassandraClientPool clientPool) {
        return create(config,
                clientPool,
                leaderConfig,
                LoggerFactory.getLogger(CassandraKeyValueService.class),
                AtlasDbConstants.DEFAULT_INITIALIZE_ASYNC);
    }

    public static CassandraKeyValueService create(
            CassandraKeyValueServiceConfig config,
            Optional<LeaderConfig> leaderConfig,
            boolean initializeAsync) {
        return create(config,
                CassandraKeyValueServiceRuntimeConfig::getDefault,
                leaderConfig,
                initializeAsync,
                FakeQosClient.INSTANCE);
    }

    public static CassandraKeyValueService create(
            CassandraKeyValueServiceConfig config,
            java.util.function.Supplier<CassandraKeyValueServiceRuntimeConfig> runtimeConfig,
            Optional<LeaderConfig> leaderConfig,
            boolean initializeAsync,
            QosClient qosClient) {
        return create(config,
                runtimeConfig,
                leaderConfig,
                LoggerFactory.getLogger(CassandraKeyValueService.class),
                initializeAsync,
                qosClient);
    }

    @VisibleForTesting
    static CassandraKeyValueService create(
            CassandraKeyValueServiceConfig config,
            Optional<LeaderConfig> leaderConfig,
            Logger log) {
        return create(config,
                CassandraKeyValueServiceRuntimeConfig::getDefault,
                leaderConfig,
                log,
                AtlasDbConstants.DEFAULT_INITIALIZE_ASYNC, FakeQosClient.INSTANCE);
    }

    private static CassandraKeyValueService create(
            CassandraKeyValueServiceConfig config,
            java.util.function.Supplier<CassandraKeyValueServiceRuntimeConfig> runtimeConfig,
            Optional<LeaderConfig> leaderConfig,
            Logger log,
            boolean initializeAsync,
            QosClient qosClient) {
        CassandraClientPool clientPool = CassandraClientPoolImpl.create(config,
                runtimeConfig,
                initializeAsync,
                qosClient);
        try {
            return create(config, clientPool, leaderConfig, log, initializeAsync);
        } catch (Exception e) {
            log.warn("Error occurred in creating Cassandra KVS. Now attempting to shut down client pool...", e);
            try {
                clientPool.shutdown();
                log.info("Cassandra client pool shut down.");
            } catch (RuntimeException internalException) {
                log.info("An error occurred whilst shutting down the Cassandra client pool", internalException);
                throw internalException;
            }
            throw Throwables.rewrapAndThrowUncheckedException(e);
        }
    }

    private static CassandraKeyValueService create(
            CassandraKeyValueServiceConfig config,
            CassandraClientPool clientPool,
            Optional<LeaderConfig> leaderConfig,
            Logger log,
            boolean initializeAsync) {
        CassandraKeyValueServiceImpl keyValueService = new CassandraKeyValueServiceImpl(
                log,
                config,
                clientPool,
                leaderConfig);
        keyValueService.wrapper.initialize(initializeAsync);
        return keyValueService.wrapper.isInitialized() ? keyValueService : keyValueService.wrapper;
    }

    private CassandraKeyValueServiceImpl(Logger log,
            CassandraKeyValueServiceConfig config,
            CassandraClientPool clientPool,
            Optional<LeaderConfig> leaderConfig) {
        super(AbstractKeyValueService.createFixedThreadPool("Atlas Cassandra KVS",
                config.poolSize() * config.servers().size()));
        this.log = log;
        this.config = config;
        this.clientPool = clientPool;
        this.leaderConfig = leaderConfig;

        SchemaMutationLockTables lockTables = new SchemaMutationLockTables(clientPool, config);
        this.schemaMutationLockTable = new UniqueSchemaMutationLockTable(lockTables, whoIsTheLockCreator());
        this.schemaMutationExecutor = createFixedThreadPool("schemaMutation", 1);

        this.queryRunner = new TracingQueryRunner(log, tracingPrefs);
        this.wrappingQueryRunner = new WrappingQueryRunner(queryRunner);
        this.cassandraTables = new CassandraTables(clientPool, config);
        this.taskRunner = new TaskRunner(executor);
        this.cellLoader = new CellLoader(config, clientPool, wrappingQueryRunner, taskRunner);
        this.cellValuePutter = new CellValuePutter(config, clientPool, taskRunner, wrappingQueryRunner,
                writeConsistency);
        this.cassandraTableDropper = new CassandraTableDropper(config, clientPool, cellLoader, cellValuePutter,
                wrappingQueryRunner, deleteConsistency);
    }

    @Override
    public boolean isInitialized() {
        return wrapper.isInitialized();
    }

    protected void initialize(boolean asyncInitialize) {
        wrapper.initialize(asyncInitialize);
    }

    private void tryInitialize() {
        boolean supportsCas = !config.scyllaDb()
                && clientPool.runWithRetry(CassandraVerifier.underlyingCassandraClusterSupportsCASOperations);

        schemaMutationLock = new SchemaMutationLock(
                supportsCas,
                config,
                clientPool,
                queryRunner,
                writeConsistency,
                schemaMutationLockTable::getOnlyTable,
                new HeartbeatService(
                        clientPool,
                        queryRunner,
                        HeartbeatService.DEFAULT_HEARTBEAT_TIME_PERIOD_MILLIS,
                        schemaMutationLockTable.getOnlyTable(),
                        writeConsistency),
                SchemaMutationLock.DEFAULT_DEAD_HEARTBEAT_TIMEOUT_THRESHOLD_MILLIS);

        createTable(AtlasDbConstants.DEFAULT_METADATA_TABLE, AtlasDbConstants.EMPTY_TABLE_METADATA);
        lowerConsistencyWhenSafe();
        upgradeFromOlderInternalSchema();
        CassandraKeyValueServices.warnUserInInitializationIfClusterAlreadyInInconsistentState(
                clientPool,
                config);
    }

    private LockLeader whoIsTheLockCreator() {
        return leaderConfig
                .map(LeaderConfig::whoIsTheLockLeader)
                .orElse(LockLeader.I_AM_THE_LOCK_LEADER);
    }

    private void upgradeFromOlderInternalSchema() {
        try {
            Map<TableReference, byte[]> metadataForTables = getMetadataForTables();
            final Collection<CfDef> updatedCfs = Lists.newArrayListWithExpectedSize(metadataForTables.size());

            List<CfDef> knownCfs = clientPool.runWithRetry(client ->
                    client.describe_keyspace(config.getKeyspaceOrThrow()).getCf_defs());

            for (CfDef clusterSideCf : knownCfs) {
                TableReference tableRef = CassandraKeyValueServices.tableReferenceFromCfDef(clusterSideCf);
                if (metadataForTables.containsKey(tableRef)) {
                    byte[] clusterSideMetadata = metadataForTables.get(tableRef);
                    CfDef clientSideCf = getCfForTable(tableRef, clusterSideMetadata,
                            config.gcGraceSeconds());
                    if (!ColumnFamilyDefinitions.isMatchingCf(clientSideCf, clusterSideCf)) {
                        // mismatch; we have changed how we generate schema since we last persisted
                        log.warn("Upgrading table {} to new internal Cassandra schema",
                                LoggingArgs.tableRef(tableRef));
                        updatedCfs.add(clientSideCf);
                    }
                } else if (!HiddenTables.isHidden(tableRef)) {
                    // Possible to get here from a race condition with another service starting up
                    // and performing schema upgrades concurrent with us doing this check
                    log.error("Found a table {} that did not have persisted"
                            + " AtlasDB metadata. If you recently did a Palantir update, try waiting until"
                            + " schema upgrades are completed on all backend CLIs/services etc and restarting"
                            + " this service. If this error re-occurs on subsequent attempted startups, please"
                            + " contact Palantir support.", LoggingArgs.tableRef(tableRef));
                }
            }

            // we are racing another service to do these same operations here, but they are idempotent / safe
            Map<Cell, byte[]> emptyMetadataUpdate = ImmutableMap.of();
            if (!updatedCfs.isEmpty()) {
                putMetadataAndMaybeAlterTables(true, emptyMetadataUpdate, updatedCfs);
                log.info("New table-related settings were applied on startup!!");
            } else {
                log.info("No tables are being upgraded on startup. No updated table-related settings found.");
            }
        } catch (TException e) {
            log.error("Couldn't upgrade from an older internal Cassandra schema."
                    + " New table-related settings may not have taken effect.");
        }
    }

    private void lowerConsistencyWhenSafe() {
        Set<String> dcs;
        Map<String, String> strategyOptions;

        try {
            dcs = clientPool.runWithRetry(client ->
                    CassandraVerifier.sanityCheckDatacenters(
                            client,
                            config));
            KsDef ksDef = clientPool.runWithRetry(client ->
                    client.describe_keyspace(config.getKeyspaceOrThrow()));
            strategyOptions = Maps.newHashMap(ksDef.getStrategy_options());

            if (dcs.size() == 1) {
                String dc = dcs.iterator().next();
                if (strategyOptions.get(dc) != null) {
                    int currentRf = Integer.parseInt(strategyOptions.get(dc));
                    if (currentRf == config.replicationFactor()) {
                        if (currentRf == 2 && config.clusterMeetsNormalConsistencyGuarantees()) {
                            log.info("Setting Read Consistency to ONE, as cluster has only one datacenter at RF2.");
                            readConsistency = ConsistencyLevel.ONE;
                        }
                    }
                }
            }
        } catch (TException e) {
            return;
        }
    }

    /**
     * Gets values from the key-value store.
     * <p>
     * Does not require all Cassandra nodes to be up and available, works as long as quorum is achieved.
     *
     * @param tableRef the name of the table to retrieve values from.
     * @param rows set containing the rows to retrieve values for.
     * @param selection specifies the set of columns to fetch.
     * @param startTs specifies the maximum timestamp (exclusive) at which to
     *        retrieve each rows's value.
     *
     * @return map of retrieved values. Values which do not exist (either
     *         because they were deleted or never created in the first place)
     *         are simply not returned.
     *
     * @throws IllegalArgumentException if any of the requests were invalid
     *         (e.g., attempting to retrieve values from a non-existent table).
     */
    @Override
    public Map<Cell, Value> getRows(
            TableReference tableRef,
            Iterable<byte[]> rows,
            ColumnSelection selection,
            long startTs) {
        if (!selection.allColumnsSelected()) {
            return getRowsForSpecificColumns(tableRef, rows, selection, startTs);
        }

        Set<Entry<InetSocketAddress, List<byte[]>>> rowsByHost = HostPartitioner.partitionByHost(clientPool, rows,
                Functions.identity()).entrySet();
        List<Callable<Map<Cell, Value>>> tasks = Lists.newArrayListWithCapacity(rowsByHost.size());
        for (final Map.Entry<InetSocketAddress, List<byte[]>> hostAndRows : rowsByHost) {
            tasks.add(AnnotatedCallable.wrapWithThreadName(AnnotationType.PREPEND,
                    "Atlas getRows " + hostAndRows.getValue().size()
                            + " rows from " + tableRef + " on " + hostAndRows.getKey(),
                    () -> getRowsForSingleHost(hostAndRows.getKey(), tableRef, hostAndRows.getValue(), startTs)));
        }
        List<Map<Cell, Value>> perHostResults = taskRunner.runAllTasksCancelOnFailure(tasks);
        Map<Cell, Value> result = Maps.newHashMapWithExpectedSize(Iterables.size(rows));
        for (Map<Cell, Value> perHostResult : perHostResults) {
            result.putAll(perHostResult);
        }
        return result;
    }

    private Map<Cell, Value> getRowsForSingleHost(final InetSocketAddress host,
                                                  final TableReference tableRef,
                                                  final List<byte[]> rows,
                                                  final long startTs) {
        try {
            int rowCount = 0;
            final Map<Cell, Value> result = Maps.newHashMap();
            int fetchBatchCount = config.fetchBatchCount();
            for (final List<byte[]> batch : Lists.partition(rows, fetchBatchCount)) {
                rowCount += batch.size();
                result.putAll(clientPool.runWithRetryOnHost(host,
                        new FunctionCheckedException<CassandraClient, Map<Cell, Value>, Exception>() {
                            @Override
                            public Map<Cell, Value> apply(CassandraClient client) throws Exception {
                                // We want to get all the columns in the row so set start and end to empty.
                                SlicePredicate pred = SlicePredicates.create(Range.ALL, Limit.NO_LIMIT);

                                List<ByteBuffer> rowNames = wrap(batch);

                                Map<ByteBuffer, List<ColumnOrSuperColumn>> results = wrappingQueryRunner.multiget(
                                        "getRows", client, tableRef, rowNames, pred, readConsistency);
                                Map<Cell, Value> ret = Maps.newHashMapWithExpectedSize(batch.size());
                                new ValueExtractor(ret).extractResults(results, startTs, ColumnSelection.all());
                                return ret;
                            }

                            @Override
                            public String toString() {
                                return "multiget_slice(" + tableRef.getQualifiedName() + ", "
                                        + batch.size() + " rows" + ")";
                            }
                        }));
            }
            if (rowCount > fetchBatchCount) {
                log.warn("Rebatched in getRows a call to {} that attempted to multiget {} rows; "
                        + "this may indicate overly-large batching on a higher level.\n{}",
                        LoggingArgs.tableRef(tableRef),
                        SafeArg.of("rowCount", rowCount),
                        SafeArg.of("stacktrace", CassandraKeyValueServices.getFilteredStackTrace("com.palantir")));
            }
            return ImmutableMap.copyOf(result);
        } catch (Exception e) {
            throw QosAwareThrowables.unwrapAndThrowRateLimitExceededOrAtlasDbDependencyException(e);
        }
    }

    private List<ByteBuffer> wrap(List<byte[]> arrays) {
        List<ByteBuffer> byteBuffers = Lists.newArrayListWithCapacity(arrays.size());
        for (byte[] r : arrays) {
            byteBuffers.add(ByteBuffer.wrap(r));
        }
        return byteBuffers;
    }

    private Map<Cell, Value> getRowsForSpecificColumns(final TableReference tableRef,
                                                       final Iterable<byte[]> rows,
                                                       ColumnSelection selection,
                                                       final long startTs) {
        Preconditions.checkArgument(!selection.allColumnsSelected(), "Must select specific columns");

        Collection<byte[]> selectedColumns = selection.getSelectedColumns();
        Set<Cell> cells = Sets.newHashSetWithExpectedSize(selectedColumns.size() * Iterables.size(rows));
        for (byte[] row : rows) {
            for (byte[] col : selectedColumns) {
                cells.add(Cell.create(row, col));
            }
        }

        StartTsResultsCollector collector = new StartTsResultsCollector(startTs);
        cellLoader.loadWithTs("getRows", tableRef, cells, startTs, false, collector, readConsistency);
        return collector.getCollectedResults();
    }

    /**
     * Gets values from the key-value store.
     * <p>
     * Does not require all Cassandra nodes to be up and available, works as long as quorum is achieved.
     *
     * @param tableRef the name of the table to retrieve values from.
     * @param timestampByCell specifies, for each row, the maximum timestamp (exclusive) at which to
     *        retrieve that rows's value.
     *
     * @return map of retrieved values. Values which do not exist (either
     *         because they were deleted or never created in the first place)
     *         are simply not returned.
     *
     * @throws IllegalArgumentException if any of the requests were invalid
     *         (e.g., attempting to retrieve values from a non-existent table).
     */
    @Override
    public Map<Cell, Value> get(TableReference tableRef, Map<Cell, Long> timestampByCell) {
        if (timestampByCell.isEmpty()) {
            log.info("Attempted get on '{}' table with empty cells", LoggingArgs.tableRef(tableRef));
            return ImmutableMap.of();
        }

        try {
            Long firstTs = timestampByCell.values().iterator().next();
            if (Iterables.all(timestampByCell.values(), Predicates.equalTo(firstTs))) {
                return get("get", tableRef, timestampByCell.keySet(), firstTs);
            }

            SetMultimap<Long, Cell> cellsByTs = Multimaps.invertFrom(
                    Multimaps.forMap(timestampByCell), HashMultimap.<Long, Cell>create());
            Builder<Cell, Value> builder = ImmutableMap.builder();
            for (long ts : cellsByTs.keySet()) {
                StartTsResultsCollector collector = new StartTsResultsCollector(ts);
                cellLoader.loadWithTs("get", tableRef, cellsByTs.get(ts), ts, false, collector, readConsistency);
                builder.putAll(collector.getCollectedResults());
            }
            return builder.build();
        } catch (Exception e) {
            throw QosAwareThrowables.unwrapAndThrowRateLimitExceededOrAtlasDbDependencyException(e);
        }
    }

    private Map<Cell, Value> get(String kvsMethodName, TableReference tableRef, Set<Cell> cells,
            long maxTimestampExclusive) {
        StartTsResultsCollector collector = new StartTsResultsCollector(maxTimestampExclusive);
        cellLoader.loadWithTs(kvsMethodName, tableRef, cells, maxTimestampExclusive, false, collector, readConsistency);
        return collector.getCollectedResults();
    }

    /**
     * Gets values from the key-value store for the specified rows and column range
     * as separate iterators for each row.
     * <p>
     * Does not require all Cassandra nodes to be up and available, works as long as quorum is achieved.
     *
     * @param tableRef the name of the table to retrieve values from.
     * @param rows set containing the rows to retrieve values for. Behavior is undefined if {@code rows}
     *        contains duplicates (as defined by {@link java.util.Arrays#equals(byte[], byte[])}).
     * @param batchColumnRangeSelection specifies the column range and the per-row batchSize to fetch.
     * @param timestamp specifies the maximum timestamp (exclusive) at which to retrieve each rows's value.
     *
     * @return map of row names to {@link RowColumnRangeIterator}. Each {@link RowColumnRangeIterator} can iterate over
     *         the values that are spanned by the {@code batchColumnRangeSelection} in increasing order by column name.
     *
     * @throws IllegalArgumentException if {@code rows} contains duplicates.
     */
    @Override
    public Map<byte[], RowColumnRangeIterator> getRowsColumnRange(TableReference tableRef,
                                                                  Iterable<byte[]> rows,
                                                                  BatchColumnRangeSelection batchColumnRangeSelection,
                                                                  long timestamp) {
        Set<Entry<InetSocketAddress, List<byte[]>>> rowsByHost = HostPartitioner.partitionByHost(clientPool, rows,
                Functions.identity()).entrySet();
        List<Callable<Map<byte[], RowColumnRangeIterator>>> tasks = Lists.newArrayListWithCapacity(rowsByHost.size());
        for (final Map.Entry<InetSocketAddress, List<byte[]>> hostAndRows : rowsByHost) {
            tasks.add(AnnotatedCallable.wrapWithThreadName(AnnotationType.PREPEND,
                    "Atlas getRowsColumnRange " + hostAndRows.getValue().size()
                            + " rows from " + tableRef + " on " + hostAndRows.getKey(),
                    () -> getRowsColumnRangeIteratorForSingleHost(
                            hostAndRows.getKey(),
                            tableRef,
                            hostAndRows.getValue(),
                            batchColumnRangeSelection,
                            timestamp)));
        }
        List<Map<byte[], RowColumnRangeIterator>> perHostResults = taskRunner.runAllTasksCancelOnFailure(tasks);
        Map<byte[], RowColumnRangeIterator> result = Maps.newHashMapWithExpectedSize(Iterables.size(rows));
        for (Map<byte[], RowColumnRangeIterator> perHostResult : perHostResults) {
            result.putAll(perHostResult);
        }
        return result;
    }

    private Map<byte[], RowColumnRangeIterator> getRowsColumnRangeIteratorForSingleHost(
            InetSocketAddress host,
            TableReference tableRef,
            List<byte[]> rows,
            BatchColumnRangeSelection batchColumnRangeSelection,
            long startTs) {
        try {
            RowColumnRangeExtractor.RowColumnRangeResult firstPage =
                    getRowsColumnRangeForSingleHost(host, tableRef, rows, batchColumnRangeSelection, startTs);

            Map<byte[], LinkedHashMap<Cell, Value>> results = firstPage.getResults();
            Map<byte[], Column> rowsToLastCompositeColumns = firstPage.getRowsToLastCompositeColumns();
            Map<byte[], byte[]> incompleteRowsToNextColumns = Maps.newHashMap();
            for (Entry<byte[], Column> e : rowsToLastCompositeColumns.entrySet()) {
                byte[] row = e.getKey();
                byte[] col = CassandraKeyValueServices.decomposeName(e.getValue()).getLhSide();
                // If we read a version of the cell before our start timestamp, it will be the most recent version
                // readable to us and we can continue to the next column. Otherwise we have to continue reading
                // this column.
                Map<Cell, Value> rowResult = results.get(row);
                boolean completedCell = (rowResult != null) && rowResult.containsKey(Cell.create(row, col));
                boolean endOfRange = isEndOfColumnRange(
                        completedCell,
                        col,
                        firstPage.getRowsToRawColumnCount().get(row),
                        batchColumnRangeSelection);
                if (!endOfRange) {
                    byte[] nextCol = getNextColumnRangeColumn(completedCell, col);
                    incompleteRowsToNextColumns.put(row, nextCol);
                }
            }

            Map<byte[], RowColumnRangeIterator> ret = Maps.newHashMapWithExpectedSize(rows.size());
            for (byte[] row : rowsToLastCompositeColumns.keySet()) {
                Iterator<Entry<Cell, Value>> resultIterator;
                Map<Cell, Value> result = results.get(row);
                if (result != null) {
                    resultIterator = result.entrySet().iterator();
                } else {
                    resultIterator = Collections.emptyIterator();
                }
                byte[] nextCol = incompleteRowsToNextColumns.get(row);
                if (nextCol == null) {
                    ret.put(row, new LocalRowColumnRangeIterator(resultIterator));
                } else {
                    BatchColumnRangeSelection newColumnRange = BatchColumnRangeSelection.create(nextCol,
                            batchColumnRangeSelection.getEndCol(), batchColumnRangeSelection.getBatchHint());
                    ret.put(row, new LocalRowColumnRangeIterator(Iterators.concat(
                            resultIterator,
                            getRowColumnRange(host, tableRef, row, newColumnRange, startTs))));
                }
            }
            // We saw no Cassandra results at all for these rows, so the entire column range is empty for these rows.
            for (byte[] row : firstPage.getEmptyRows()) {
                ret.put(row, new LocalRowColumnRangeIterator(Collections.emptyIterator()));
            }
            return ret;
        } catch (Exception e) {
            throw QosAwareThrowables.unwrapAndThrowRateLimitExceededOrAtlasDbDependencyException(e);
        }
    }

    private RowColumnRangeExtractor.RowColumnRangeResult getRowsColumnRangeForSingleHost(InetSocketAddress host,
                                                             TableReference tableRef,
                                                             List<byte[]> rows,
                                                             BatchColumnRangeSelection batchColumnRangeSelection,
                                                             long startTs) {
        try {
            return clientPool.runWithRetryOnHost(host,
                    new FunctionCheckedException<CassandraClient, RowColumnRangeExtractor.RowColumnRangeResult,
                            Exception>() {
                        @Override
                        public RowColumnRangeExtractor.RowColumnRangeResult apply(CassandraClient client)
                                throws Exception {
                            Range range = createColumnRange(
                                    batchColumnRangeSelection.getStartCol(),
                                    batchColumnRangeSelection.getEndCol(), startTs);
                            Limit limit = Limit.of(batchColumnRangeSelection.getBatchHint());
                            SlicePredicate pred = SlicePredicates.create(range, limit);

                            Map<ByteBuffer, List<ColumnOrSuperColumn>> results = wrappingQueryRunner.multiget(
                                    "getRowsColumnRange", client, tableRef, wrap(rows), pred, readConsistency);

                            RowColumnRangeExtractor extractor = new RowColumnRangeExtractor();
                            extractor.extractResults(rows, results, startTs);

                            return extractor.getRowColumnRangeResult();
                        }

                        @Override
                        public String toString() {
                            return "multiget_slice(" + tableRef.getQualifiedName() + ", "
                                    + rows.size() + " rows, " + batchColumnRangeSelection.getBatchHint()
                                    + " max columns)";
                        }
                    });
        } catch (Exception e) {
            throw QosAwareThrowables.unwrapAndThrowRateLimitExceededOrAtlasDbDependencyException(e);
        }
    }

    private Iterator<Entry<Cell, Value>> getRowColumnRange(
            InetSocketAddress host,
            TableReference tableRef,
            byte[] row,
            BatchColumnRangeSelection batchColumnRangeSelection,
            long startTs) {
        return ClosableIterators.wrap(new AbstractPagingIterable<
                Entry<Cell, Value>,
                TokenBackedBasicResultsPage<Entry<Cell, Value>, byte[]>>() {
            @Override
            protected TokenBackedBasicResultsPage<Entry<Cell, Value>, byte[]> getFirstPage() throws Exception {
                return page(batchColumnRangeSelection.getStartCol());
            }

            @Override
            protected TokenBackedBasicResultsPage<Entry<Cell, Value>, byte[]> getNextPage(
                    TokenBackedBasicResultsPage<Entry<Cell, Value>,
                            byte[]> previous) throws Exception {
                return page(previous.getTokenForNextPage());
            }

            TokenBackedBasicResultsPage<Entry<Cell, Value>, byte[]> page(final byte[] startCol) throws Exception {
                return clientPool.runWithRetryOnHost(host, new FunctionCheckedException<
                        CassandraClient,
                        TokenBackedBasicResultsPage<Entry<Cell, Value>, byte[]>,
                        Exception>() {
                    @Override
                    public TokenBackedBasicResultsPage<Entry<Cell, Value>, byte[]> apply(CassandraClient client)
                            throws Exception {
                        Range range = createColumnRange(startCol, batchColumnRangeSelection.getEndCol(), startTs);
                        Limit limit = Limit.of(batchColumnRangeSelection.getBatchHint());
                        SlicePredicate pred = SlicePredicates.create(range, limit);

                        ByteBuffer rowByteBuffer = ByteBuffer.wrap(row);

                        Map<ByteBuffer, List<ColumnOrSuperColumn>> results = wrappingQueryRunner.multiget(
                                "getRowsColumnRange", client, tableRef, ImmutableList.of(rowByteBuffer), pred,
                                readConsistency);

                        if (results.isEmpty()) {
                            return SimpleTokenBackedResultsPage.create(startCol, ImmutableList.of(), false);
                        }
                        List<ColumnOrSuperColumn> values = Iterables.getOnlyElement(results.values());
                        if (values.isEmpty()) {
                            return SimpleTokenBackedResultsPage.create(startCol, ImmutableList.of(), false);
                        }
                        RowColumnRangeExtractor extractor = new RowColumnRangeExtractor();
                        extractor.extractResults(ImmutableList.of(row), results, startTs);
                        RowColumnRangeExtractor.RowColumnRangeResult decoded = extractor.getRowColumnRangeResult();
                        Map<Cell, Value> ret = decoded.getResults().get(row);

                        ColumnOrSuperColumn lastColumn = values.get(values.size() - 1);
                        byte[] lastCol = CassandraKeyValueServices.decomposeName(lastColumn.getColumn()).getLhSide();
                        // Same idea as the getRows case to handle seeing only newer entries of a column
                        boolean completedCell = ret.get(Cell.create(row, lastCol)) != null;
                        if (isEndOfColumnRange(completedCell, lastCol, values.size(), batchColumnRangeSelection)) {
                            return SimpleTokenBackedResultsPage.create(lastCol, ret.entrySet(), false);
                        }
                        byte[] nextCol = getNextColumnRangeColumn(completedCell, lastCol);
                        return SimpleTokenBackedResultsPage.create(nextCol, ret.entrySet(), true);
                    }

                    @Override
                    public String toString() {
                        return "multiget_slice(" + tableRef.getQualifiedName()
                                + ", single row, " + batchColumnRangeSelection.getBatchHint() + " batch hint)";
                    }
                });
            }

        }.iterator());
    }

    private boolean isEndOfColumnRange(boolean completedCell, byte[] lastCol, int numRawResults,
                                       BatchColumnRangeSelection columnRangeSelection) {
        return (numRawResults < columnRangeSelection.getBatchHint())
                || (completedCell
                    && (RangeRequests.isLastRowName(lastCol)
                        || Arrays.equals(
                            RangeRequests.nextLexicographicName(lastCol),
                            columnRangeSelection.getEndCol())));
    }

    private byte[] getNextColumnRangeColumn(boolean completedCell, byte[] lastCol) {
        if (!completedCell) {
            return lastCol;
        } else {
            return RangeRequests.nextLexicographicName(lastCol);
        }
    }

    private Range createColumnRange(byte[] startColOrEmpty, byte[] endColExlusiveOrEmpty, long startTs) {
        ByteBuffer start = startColOrEmpty.length == 0
                ? Range.UNBOUND_START
                : Range.startOfColumn(startColOrEmpty, startTs);
        ByteBuffer end = endColExlusiveOrEmpty.length == 0
                ? Range.UNBOUND_END
                : Range.endOfColumnIncludingSentinels(RangeRequests.previousLexicographicName(endColExlusiveOrEmpty));
        return Range.of(start, end);
    }

    /**
     * Gets timestamp values from the key-value store.
     * <p>
     * Does not require all Cassandra nodes to be up and available, works as long as quorum is achieved.
     *
     * @param tableRef the name of the table to retrieve values from.
     * @param timestampByCell map containing the cells to retrieve timestamps for. The map
     *        specifies, for each key, the maximum timestamp (exclusive) at which to
     *        retrieve that key's value.
     *
     * @return map of retrieved values. cells which do not exist (either
     *         because they were deleted or never created in the first place)
     *         are simply not returned.
     *
     * @throws IllegalArgumentException if any of the requests were invalid
     *         (e.g., attempting to retrieve values from a non-existent table).
     */
    @Override
    public Map<Cell, Long> getLatestTimestamps(TableReference tableRef, Map<Cell, Long> timestampByCell) {
        // TODO(unknown): optimize by only getting column name after cassandra api change
        return super.getLatestTimestamps(tableRef, timestampByCell);
    }

    @Override
    protected int getMultiPutBatchCount() {
        return config.mutationBatchCount();
    }

    @Override
    public void put(Stream<Write> writes) {
        cellValuePutter.put("put", writes);
    }

    /**
     * Truncate a table in the key-value store.
     * <p>
     * This is preferred to dropping and re-adding a table, as live schema changes can
     * be a complicated topic for distributed databases.
     * <p>
     * Requires all Cassandra nodes to be up and available, otherwise throws an PalantirRuntimeException.
     *
     * @param tableRef the name of the table to truncate.
     *
     * @throws PalantirRuntimeException if not all hosts respond successfully.
     * @throws (? extends RuntimeException) if the table does not exist.
     */
    @Override
    public void truncateTable(final TableReference tableRef) {
        truncateTables(ImmutableSet.of(tableRef));
    }

    /**
     * Truncates tables in the key-value store.
     * <p>
     * This can be slightly faster than repeatedly truncating individual tables.
     * <p>
     * Requires all Cassandra nodes to be up and available, otherwise throws an PalantirRuntimeException.
     *
     * @param tablesToTruncate set od tables to truncate.
     *
     * @throws PalantirRuntimeException if not all hosts respond successfully.
     * @throws (? extends RuntimeException) if the table does not exist.
     */
    @Override
    public void truncateTables(final Set<TableReference> tablesToTruncate) {
        if (!tablesToTruncate.isEmpty()) {
            try {
                runTruncateInternal(tablesToTruncate);
            } catch (UnavailableException e) {
                throw new InsufficientConsistencyException("Truncating tables requires all Cassandra nodes"
                        + " to be up and available.");
            } catch (TException e) {
                throw QosAwareThrowables.unwrapAndThrowRateLimitExceededOrAtlasDbDependencyException(e);
            }
        }
    }

    private void runTruncateInternal(final Set<TableReference> tablesToTruncate) throws TException {
        clientPool.run(new FunctionCheckedException<CassandraClient, Void, TException>() {
            @Override
            public Void apply(CassandraClient client) throws TException {
                for (TableReference tableRef : tablesToTruncate) {
                    truncateInternal(client, tableRef);
                }
                return null;
            }

            @Override
            public String toString() {
                return "truncateTables(" + tablesToTruncate.size() + " tables)";
            }
        });
    }

    private void truncateInternal(CassandraClient client, TableReference tableRef) throws TException {
        for (int tries = 1; tries <= CassandraConstants.MAX_TRUNCATION_ATTEMPTS; tries++) {
            boolean successful = true;
            try {
                queryRunner.run(client, tableRef, () -> {
                    client.truncate(internalTableName(tableRef));
                    return true;
                });
            } catch (TException e) {
                log.error("Cluster was unavailable while we attempted a truncate for table "
                        + "{}; we will try {} additional time(s).",
                        UnsafeArg.of("table", tableRef.getQualifiedName()),
                        SafeArg.of("retries", CassandraConstants.MAX_TRUNCATION_ATTEMPTS - tries),
                        e);
                if (CassandraConstants.MAX_TRUNCATION_ATTEMPTS - tries == 0) {
                    throw e;
                }
                successful = false;
                try {
                    Thread.sleep(new Random()
                            .nextInt((1 << (CassandraConstants.MAX_TRUNCATION_ATTEMPTS - tries)) - 1) * 1000);
                } catch (InterruptedException e1) {
                    Thread.currentThread().interrupt();
                }
            }
            if (successful) {
                break;
            }
        }
    }

    /**
     * Deletes values from the key-value store.
     * <p>
     * Requires all Cassandra nodes to be up and available, otherwise throws an PalantirRuntimeException.
     *
     * @param tableRef the name of the table to delete values from.
     * @param keys map containing the keys to delete values for.
     *
     * @throws PalantirRuntimeException if not all hosts respond successfully.
     */
    @Override
    public void delete(TableReference tableRef, Multimap<Cell, Long> keys) {
        new CellDeleter(clientPool, wrappingQueryRunner, deleteConsistency).delete(tableRef, keys);
    }

    @VisibleForTesting
    CfDef getCfForTable(TableReference tableRef, byte[] rawMetadata, int gcGraceSeconds) {
        return ColumnFamilyDefinitions
                .getCfDef(config.getKeyspaceOrThrow(), tableRef, gcGraceSeconds, rawMetadata);
    }

    // TODO(unknown): after cassandra change: handle multiRanges
    @Override
    @Idempotent
    public Map<RangeRequest, TokenBackedBasicResultsPage<RowResult<Value>, byte[]>> getFirstBatchForRanges(
            TableReference tableRef,
            Iterable<RangeRequest> rangeRequests,
            long timestamp) {
        int concurrency = config.rangesConcurrency();
        return KeyValueServices.getFirstBatchForRangesUsingGetRangeConcurrent(
                executor, this, tableRef, rangeRequests, timestamp, concurrency);
    }


    // TODO(unknown): after cassandra change: handle reverse ranges
    // TODO(unknown): after cassandra change: handle column filtering
    /**
     * For each row in the specified range, returns the most recent version strictly before timestamp.
     * <p>
     * Does not require all Cassandra nodes to be up and available, works as long as quorum is achieved.
     *
     * Remember to close any {@link ClosableIterator}s you get in a finally block.
     *
     * @param rangeRequest the range to load.
     * @param timestamp specifies the maximum timestamp (exclusive) at which to retrieve each row's value.
     */
    @Override
    @Idempotent
    public ClosableIterator<RowResult<Value>> getRange(
            TableReference tableRef,
            RangeRequest rangeRequest,
            long timestamp) {
        return getRangeWithPageCreator(tableRef, rangeRequest, timestamp, readConsistency, ValueExtractor::create);
    }

    /**
     * Gets timestamp values from the key-value store. For each row, this returns all associated
     * timestamps &lt; given_ts.
     * <p>
     * This method has stronger consistency guarantees than regular read requests. This must return all timestamps
     * stored anywhere in the system (because of sweep). Unless all nodes are up and available, this method will
     * throw an InsufficientConsistencyException.
     *
     * @param tableRef the name of the table to read from.
     * @param rangeRequest the range to load.
     * @param timestamp the maximum timestamp to load.
     *
     * @throws InsufficientConsistencyException if not all hosts respond successfully.
     */
    @Override
    @Idempotent
    public ClosableIterator<RowResult<Set<Long>>> getRangeOfTimestamps(
            TableReference tableRef,
            RangeRequest rangeRequest,
            long timestamp) {
        CandidateCellForSweepingRequest request = ImmutableCandidateCellForSweepingRequest.builder()
                .startRowInclusive(rangeRequest.getStartInclusive())
                .maxTimestampExclusive(timestamp)
                .shouldCheckIfLatestValueIsEmpty(false)
                .shouldDeleteGarbageCollectionSentinels(true)
                .build();
        return getCandidateRowsForSweeping("getRangeOfTimestamps", tableRef, request)
                .flatMap(rows -> rows)
                .map(row -> row.toRowResult())
                .stopWhen(rowResult -> !rangeRequest.inRange(rowResult.getRowName()));
    }

    @Override
    public ClosableIterator<List<CandidateCellForSweeping>> getCandidateCellsForSweeping(
            TableReference tableRef,
            CandidateCellForSweepingRequest request) {
        return getCandidateRowsForSweeping("getCandidateCellsForSweeping", tableRef, request)
                .map(rows -> rows.stream()
                        .map(CandidateRowForSweeping::cells)
                        .flatMap(List::stream)
                        .collect(toList()));
    }

    private ClosableIterator<List<CandidateRowForSweeping>> getCandidateRowsForSweeping(
            String kvsMethodName,
            TableReference tableRef,
            CandidateCellForSweepingRequest request) {
        RowGetter rowGetter = new RowGetter(clientPool, queryRunner, ConsistencyLevel.ALL, tableRef);
        return new CandidateRowsForSweepingIterator(
                (iteratorTableRef, cells, maxTimestampExclusive) ->
                        get(kvsMethodName, iteratorTableRef, cells, maxTimestampExclusive),
                newInstrumentedCqlExecutor(),
                rowGetter,
                tableRef,
                request,
                config);
    }

    private CqlExecutor newInstrumentedCqlExecutor() {
        return AtlasDbMetrics.instrument(CqlExecutor.class,
                new CqlExecutorImpl(clientPool, ConsistencyLevel.ALL));
    }

    private <T> ClosableIterator<RowResult<T>> getRangeWithPageCreator(
            TableReference tableRef,
            RangeRequest rangeRequest,
            long startTs,
            ConsistencyLevel consistency,
            Supplier<ResultsExtractor<T>> resultsExtractor) {
        SlicePredicate predicate;
        if (rangeRequest.getColumnNames().size() == 1) {
            byte[] colName = rangeRequest.getColumnNames().iterator().next();
            predicate = SlicePredicates.latestVersionForColumn(colName, startTs);
        } else {
            // TODO(nziebart): optimize fetching multiple columns by performing a parallel range request for
            // each column. note that if no columns are specified, it's a special case that means all columns
            predicate = SlicePredicates.create(Range.ALL, Limit.NO_LIMIT);
        }
        RowGetter rowGetter = new RowGetter(clientPool, queryRunner, consistency, tableRef);
        ColumnGetter columnGetter = new ThriftColumnGetter();

        return getRangeWithPageCreator(rowGetter, predicate, columnGetter, rangeRequest, resultsExtractor, startTs);
    }

    private <T> ClosableIterator<RowResult<T>> getRangeWithPageCreator(
            RowGetter rowGetter,
            SlicePredicate slicePredicate,
            ColumnGetter columnGetter,
            RangeRequest rangeRequest,
            Supplier<ResultsExtractor<T>> resultsExtractor,
            long startTs) {
        if (rangeRequest.isReverse()) {
            throw new UnsupportedOperationException();
        }
        if (rangeRequest.isEmptyRange()) {
            return ClosableIterators.wrap(ImmutableList.<RowResult<T>>of().iterator());
        }

        CassandraRangePagingIterable<T> rowResults = new CassandraRangePagingIterable<>(
                rowGetter,
                slicePredicate,
                columnGetter,
                rangeRequest,
                resultsExtractor,
                startTs
        );

        return ClosableIterators.wrap(rowResults.iterator());
    }

    /**
     * Drop the table, and also delete its table metadata.
     * <p>
     * Requires all Cassandra nodes to be up and available, otherwise throws an IllegalStateException. If a
     * quorum of Cassandra nodes are up, the table will be dropped in the KVS before the exception is thrown, but
     * the metadata table will not be updated.
     *
     * @param tableRef the name of the table to drop.
     *
     * @throws AtlasDbDependencyException if not all hosts respond successfully, or if their schema versions do
     * not come to agreement in 1 minute.
     * @throws UncheckedExecutionException if there are multiple schema mutation lock tables.
     */
    @Override
    public void dropTable(final TableReference tableRef) {
        dropTables(ImmutableSet.of(tableRef));
    }

    /**
     * Drop the tables, and also delete their table metadata.
     * <p>
     * Requires all Cassandra nodes to be up and available, otherwise throws an IllegalStateException. If a
     * quorum of Cassandra nodes are up, the tables will be dropped in the KVS before the exception is thrown, but
     * the metadata table will not be updated.
     * <p>
     * Main gains here vs. dropTable:
     *    - problems excepting, we will basically be serializing a rapid series of schema changes
     *      through a single host checked out from the client pool, so reduced chance of schema disagreement issues
     *    - client-side in-memory lock to prevent misbehaving callers from shooting themselves in the foot
     *    - one less round trip
     *
     * @param tablesToDrop the set of tables to drop.
     *
     * @throws AtlasDbDependencyException if not all hosts respond successfully, or if their schema versions do
     * not come to agreement in 1 minute.
     * @throws UncheckedExecutionException if there are multiple schema mutation lock tables.
     */
    @Override
    public void dropTables(final Set<TableReference> tablesToDrop) {
        runSchemaMutationTask(() ->
                schemaMutationLock.runWithLock(() -> cassandraTableDropper.dropTables(tablesToDrop)));
    }

    /**
     * Creates a table with the specified name. If the table already exists, no action is performed
     * (the table is left in its current state).
     * <p>
     * Requires all Cassandra nodes to be up and available, otherwise throws an IllegalStateException. If a
     * quorum of Cassandra nodes are up, the table will be created in the KVS before the exception is thrown, but
     * the metadata table will not be updated.
     *
     * @param tableRef the name of the table to create.
     * @param tableMetadata the metadata of the table to create.
     *
     * @throws AtlasDbDependencyException if not all hosts respond successfully.
     * @throws UncheckedExecutionException if there are multiple schema mutation lock tables.
     */
    @Override
    public void createTable(final TableReference tableRef, final byte[] tableMetadata) {
        createTables(ImmutableMap.of(tableRef, tableMetadata));
    }

    /**
     * Creates a table with the specified name. If the table already exists, no action is performed
     * (the table is left in its current state).
     * <p>
     * Requires all Cassandra nodes to be up and available, otherwise throws an IllegalStateException. If a
     * quorum of Cassandra nodes are up, the table will be created in the KVS before the exception is thrown, but
     * the metadata table will not be updated.
     * <p>
     * Main gains here vs. createTable:
     *    - problems excepting, we will basically be serializing a rapid series of schema changes
     *      through a single host checked out from the client pool, so reduced chance of schema disagreement issues
     *    - client-side in-memory lock to prevent misbehaving callers from shooting themselves in the foot
     *    - one less round trip
     * <p>
     * createTables(existingTable, newMetadata) can perform a metadata-only update. Additionally, it is possible
     * that this metadata-only update performs a schema mutation by altering the CFDef (e. g., user changes metadata
     * of existing table to have new compression block size). This does not require the schema mutation lock, as it
     * does not alter the CfId
     *
     * @param tableNamesToTableMetadata a mapping of names of tables to create to their respective metadata.
     *
     * @throws AtlasDbDependencyException if not all hosts respond successfully.
     * @throws UncheckedExecutionException if there are multiple schema mutation lock tables.
     */
    @Override
    public void createTables(final Map<TableReference, byte[]> tableNamesToTableMetadata) {
        Map<TableReference, byte[]> tablesToActuallyCreate = filterOutExistingTables(tableNamesToTableMetadata);
        Map<TableReference, byte[]> tablesToUpdateMetadataFor = filterOutNoOpMetadataChanges(tableNamesToTableMetadata);

        boolean onlyMetadataChangesAreForNewTables =
                tablesToUpdateMetadataFor.keySet().equals(tablesToActuallyCreate.keySet());
        boolean putMetadataWillNeedASchemaChange = !onlyMetadataChangesAreForNewTables;

        if (!tablesToActuallyCreate.isEmpty()) {
            LoggingArgs.SafeAndUnsafeTableReferences safeAndUnsafe = LoggingArgs.tableRefs(
                    tablesToActuallyCreate.keySet());
            log.info("Grabbing schema mutation lock to create tables {} and {}",
                    safeAndUnsafe.safeTableRefs(), safeAndUnsafe.unsafeTableRefs());

            runSchemaMutationTask(() ->
                    schemaMutationLock.runWithLock(() -> createTablesInternal(tablesToActuallyCreate)));
        }
        internalPutMetadataForTables(tablesToUpdateMetadataFor, putMetadataWillNeedASchemaChange);
    }

    private Map<TableReference, byte[]> filterOutNoOpMetadataChanges(
            final Map<TableReference, byte[]> tableNamesToTableMetadata) {
        Map<TableReference, byte[]> existingTableMetadata = getMetadataForTables();
        Map<TableReference, byte[]> tableMetadataUpdates = Maps.newHashMap();

        for (Entry<TableReference, byte[]> entry : tableNamesToTableMetadata.entrySet()) {
            TableReference tableReference = entry.getKey();
            byte[] newMetadata = entry.getValue();

            // if no existing table or if existing table's metadata is different
            if (metadataIsDifferent(existingTableMetadata.get(tableReference), newMetadata)) {
                Set<TableReference> matchingTables = Sets.filter(existingTableMetadata.keySet(), existingTableRef ->
                        existingTableRef.getQualifiedName().equalsIgnoreCase(tableReference.getQualifiedName()));

                // completely new table, not an update
                if (matchingTables.isEmpty()) {
                    tableMetadataUpdates.put(tableReference, newMetadata);
                } else { // existing case-insensitive table, maybe an update
                    if (Arrays.equals(
                            existingTableMetadata.get(Iterables.getOnlyElement(matchingTables)), newMetadata)) {
                        log.debug("Case-insensitive matched table already existed with same metadata,"
                                + " skipping update to {}", LoggingArgs.tableRef(tableReference));
                    } else { // existing table has different metadata, so we should perform an update
                        tableMetadataUpdates.put(tableReference, newMetadata);
                    }
                }
            } else {
                log.debug("Table already existed with same metadata, skipping update to {}",
                        LoggingArgs.tableRef(tableReference));
            }
        }

        return tableMetadataUpdates;
    }

    private Map<TableReference, byte[]> filterOutExistingTables(
            final Map<TableReference, byte[]> tableNamesToTableMetadata) {
        Map<TableReference, byte[]> filteredTables = Maps.newHashMap();
        try {
            Set<TableReference> existingTablesLowerCased = cassandraTables.getExistingLowerCased().stream()
                    .map(TableReference::fromInternalTableName)
                    .collect(toSet());

            for (Entry<TableReference, byte[]> tableAndMetadataPair : tableNamesToTableMetadata.entrySet()) {
                TableReference table = tableAndMetadataPair.getKey();
                byte[] metadata = tableAndMetadataPair.getValue();

                CassandraVerifier.sanityCheckTableName(table);

                TableReference tableRefLowerCased = TableReference.createLowerCased(table);
                if (!existingTablesLowerCased.contains(tableRefLowerCased)) {
                    filteredTables.put(table, metadata);
                } else {
                    log.debug("Filtering out existing table ({}) that already existed (case insensitive).",
                            LoggingArgs.tableRef(table));
                }
            }
        } catch (Exception e) {
            throw QosAwareThrowables.unwrapAndThrowRateLimitExceededOrAtlasDbDependencyException(e);
        }

        return filteredTables;
    }

    private void runSchemaMutationTask(Runnable task) {
        try {
            Futures.getUnchecked(schemaMutationExecutor.submit(task));
        } catch (UncheckedExecutionException e) {
            // If this wraps an AtlasDbDependencyException, rewrap and throw
            if (e.getCause() instanceof AtlasDbDependencyException) {
                throw Throwables.unwrapAndThrowAtlasDbDependencyException(e);
            }
            throw e;
        }
    }

    private void createTablesInternal(final Map<TableReference, byte[]> tableNamesToTableMetadata) throws Exception {
        clientPool.runWithRetry(client -> {
            for (Entry<TableReference, byte[]> tableEntry : tableNamesToTableMetadata.entrySet()) {
                try {
                    client.system_add_column_family(ColumnFamilyDefinitions.getCfDef(
                            config.getKeyspaceOrThrow(),
                            tableEntry.getKey(),
                            config.gcGraceSeconds(),
                            tableEntry.getValue()));
                } catch (UnavailableException e) {
                    throw new InsufficientConsistencyException(
                            "Creating tables requires all Cassandra nodes to be up and available.");
                } catch (TException thriftException) {
                    if (thriftException.getMessage() != null
                            && !thriftException.getMessage().contains("already existing table")) {
                        throw QosAwareThrowables.unwrapAndThrowRateLimitExceededOrAtlasDbDependencyException(
                                thriftException);
                    }
                }
            }

            CassandraKeyValueServices.waitForSchemaVersions(
                    config,
                    client,
                    "(a call to createTables, filtered down to create: " + tableNamesToTableMetadata.keySet() + ")",
                    true);
            return null;
        });
    }

    /**
     * Return the list of tables stored in this key value service.
     * <p>
     * Does not require all Cassandra nodes to be up and available, works as long as quorum is achieved.
     * <p>
     * This will not contain the names of any hidden tables (e. g., the _metadata table).
     *
     * @return a set of TableReferences (table names) for all the visible tables
     */
    @Override
    public Set<TableReference> getAllTableNames() {
        return getTableReferencesWithoutFiltering()
                .filter(tr -> !HiddenTables.isHidden(tr))
                .collect(toSet());
    }

    /**
     * Gets the metadata for a given table. Also useful for checking to see if a table exists.
     * <p>
     * Does not require all Cassandra nodes to be up and available, works as long as quorum is achieved.
     *
     * @param tableRef the name of the table to get metadatafor.
     *
     * @return a byte array representing the metadata for the table. Array is empty if no table
     * with the given name exists. Consider {@link TableMetadata#BYTES_HYDRATOR} for hydrating.
     */
    @Override
    public byte[] getMetadataForTable(TableReference tableRef) {
        // This can be turned into not-a-full-table-scan if someone makes an upgrade task
        // that makes sure we only write the metadata keys based on lowercased table names

        java.util.Optional<Entry<TableReference, byte[]>> match =
                getMetadataForTables().entrySet().stream().filter(
                        entry -> matchingIgnoreCase(entry.getKey(), tableRef))
                .findFirst();

        if (!match.isPresent()) {
            log.debug("Couldn't find table metadata for {}", LoggingArgs.tableRef(tableRef));
            return AtlasDbConstants.EMPTY_TABLE_METADATA;
        } else {
            log.debug("Found table metadata for {} at matching name {}", LoggingArgs.tableRef(tableRef),
                    LoggingArgs.tableRef("matchingTable", match.get().getKey()));
            return match.get().getValue();
        }
    }

    private boolean matchingIgnoreCase(TableReference t1, TableReference t2) {
        if (t1 != null) {
            return t1.getQualifiedName().toLowerCase().equals(t2.getQualifiedName().toLowerCase());
        } else {
            if (t2 == null) {
                return true;
            }
            return false;
        }
    }

    /**
     * Gets the metadata for all non-hidden tables.
     * <p>
     * Does not require all Cassandra nodes to be up and available, works as long as quorum is achieved.
     *
     * @return a mapping of table names to their respective metadata in form of a byte array.  Consider
     * {@link TableMetadata#BYTES_HYDRATOR} for hydrating.
     */
    @Override
    public Map<TableReference, byte[]> getMetadataForTables() {
        Map<TableReference, byte[]> tableToMetadataContents = Maps.newHashMap();

        // we don't even have a metadata table yet. Return empty map.
        if (!getAllTableReferencesWithoutFiltering().contains(AtlasDbConstants.DEFAULT_METADATA_TABLE)) {
            log.trace("getMetadata called with no _metadata table present");
            return tableToMetadataContents;
        }

        try (ClosableIterator<RowResult<Value>> range =
                getRange(AtlasDbConstants.DEFAULT_METADATA_TABLE, RangeRequest.all(), Long.MAX_VALUE)) {
            while (range.hasNext()) {
                RowResult<Value> valueRow = range.next();
                Iterable<Entry<Cell, Value>> cells = valueRow.getCells();

                for (Entry<Cell, Value> entry : cells) {
                    Value value = entry.getValue();
                    TableReference tableRef = CassandraKeyValueServices.tableReferenceFromBytes(
                            entry.getKey().getRowName());
                    byte[] contents;
                    if (value == null) {
                        contents = AtlasDbConstants.EMPTY_TABLE_METADATA;
                    } else {
                        contents = value.getContents();
                    }
                    if (!HiddenTables.isHidden(tableRef)) {
                        tableToMetadataContents.put(tableRef, contents);
                    }
                }
            }
        }
        return tableToMetadataContents;
    }

    private Set<TableReference> getAllTableReferencesWithoutFiltering() {
        return getTableReferencesWithoutFiltering()
                .collect(toSet());
    }

    private Stream<TableReference> getTableReferencesWithoutFiltering() {
        return cassandraTables.getExisting().stream()
                .map(TableReference::fromInternalTableName);
    }

    /**
     * Records the specified metadata for a given table.
     * <p>
     * Requires all Cassandra nodes to be up and available, otherwise throws an IllegalStateException.
     *
     * @param tableRef the name of the table to record metadata for.
     * @param meta a byte array representing the metadata to record.
     *
     * @throws IllegalStateException if not all hosts respond successfully.
     */
    @Override
    public void putMetadataForTable(final TableReference tableRef, final byte[] meta) {
        putMetadataForTables(ImmutableMap.of(tableRef, meta));
    }

    /**
     * For each specified table records the respective metadata.
     * <p>
     * Requires all Cassandra nodes to be up and available, otherwise throws an IllegalStateException.
     *
     * @param tableRefToMetadata a mapping from each table's name to the respective byte array representing
     * the metadata to record.
     *
     * @throws IllegalStateException if not all hosts respond successfully.
     */
    @Override
    public void putMetadataForTables(final Map<TableReference, byte[]> tableRefToMetadata) {
        internalPutMetadataForTables(tableRefToMetadata, true);
    }

    @SuppressWarnings("checkstyle:RegexpSinglelineJava")
    private void internalPutMetadataForTables(
            Map<TableReference, byte[]> tableNameToMetadata, boolean possiblyNeedToPerformSettingsChanges) {
        if (tableNameToMetadata.isEmpty()) {
            return;
        }

        Map<Cell, byte[]> metadataRequestedForUpdate = Maps.newHashMapWithExpectedSize(tableNameToMetadata.size());
        for (Entry<TableReference, byte[]> tableEntry : tableNameToMetadata.entrySet()) {
            metadataRequestedForUpdate.put(CassandraKeyValueServices.getMetadataCell(tableEntry.getKey()),
                    tableEntry.getValue());
        }

        Map<Cell, Long> requestForLatestDbSideMetadata = Maps.transformValues(
                metadataRequestedForUpdate,
                Functions.constant(Long.MAX_VALUE));

        // technically we're racing other services from here on, during an update period,
        // but the penalty for not caring is just some superfluous schema mutations and a
        // few dead rows in the metadata table.
        Map<Cell, Value> persistedMetadata = get(
                AtlasDbConstants.DEFAULT_METADATA_TABLE,
                requestForLatestDbSideMetadata);
        final Map<Cell, byte[]> updatedMetadata = Maps.newHashMap();
        final Collection<CfDef> updatedCfs = Lists.newArrayList();
        for (Entry<Cell, byte[]> entry : metadataRequestedForUpdate.entrySet()) {
            if (updatedMetadataFound(persistedMetadata.get(entry.getKey()), entry.getValue())) {
                updatedMetadata.put(entry.getKey(), entry.getValue());
                updatedCfs.add(getCfForTable(
                        CassandraKeyValueServices.tableReferenceFromBytes(entry.getKey().getRowName()),
                        entry.getValue(),
                        config.gcGraceSeconds()));
            }
        }

        if (!updatedMetadata.isEmpty()) {
            putMetadataAndMaybeAlterTables(possiblyNeedToPerformSettingsChanges, updatedMetadata, updatedCfs);
        }
    }

    private boolean updatedMetadataFound(Value existingMetadata, byte[] requestMetadata) {
        return existingMetadata == null || metadataIsDifferent(existingMetadata.getContents(), requestMetadata);
    }

    private boolean metadataIsDifferent(byte[] existingMetadata, byte[] requestMetadata) {
        return !Arrays.equals(existingMetadata, requestMetadata);
    }

    private void putMetadataAndMaybeAlterTables(
            boolean possiblyNeedToPerformSettingsChanges,
            Map<Cell, byte[]> newMetadata,
            Collection<CfDef> updatedCfs) {
        try {
            clientPool.runWithRetry(client -> {
                if (possiblyNeedToPerformSettingsChanges) {
                    for (CfDef cf : updatedCfs) {
                        client.system_update_column_family(cf);
                    }

                    CassandraKeyValueServices.waitForSchemaVersions(
                            config,
                            client,
                            "(all tables in a call to putMetadataForTables)");
                }
                // Done with actual schema mutation, push the metadata
                KeyValueServices.put(this, AtlasDbConstants.DEFAULT_METADATA_TABLE, newMetadata, System.currentTimeMillis());
                return null;
            });
        } catch (Exception e) {
            throw QosAwareThrowables.unwrapAndThrowRateLimitExceededOrAtlasDbDependencyException(e);
        }
    }

    @Override
    public void deleteRange(final TableReference tableRef, final RangeRequest range) {
        if (range.equals(RangeRequest.all())) {
            try {
                runTruncateInternal(ImmutableSet.of(tableRef));
            } catch (TException e) {
                log.info("Tried to make a deleteRange({}, RangeRequest.all())"
                                + " into a more garbage-cleanup friendly truncate(), but this failed.",
                        LoggingArgs.tableRef(tableRef), e);

                super.deleteRange(tableRef, range);
            }
        } else {
            super.deleteRange(tableRef, range);
        }
    }

    @Override
    public void deleteAllTimestamps(TableReference tableRef, Map<Cell, Long> maxTimestampExclusiveByCell,
            boolean deleteSentinels) {
        Map<InetSocketAddress, Map<Cell, Long>> keysByHost = HostPartitioner.partitionMapByHost(
                clientPool, maxTimestampExclusiveByCell.entrySet());
        for (Map.Entry<InetSocketAddress, Map<Cell, Long>> entry : keysByHost.entrySet()) {
            deleteAllTimestampsOnSingleHost(tableRef, entry.getKey(), entry.getValue(), deleteSentinels);
        }
    }

    public void deleteAllTimestampsOnSingleHost(
            TableReference tableRef,
            InetSocketAddress host,
            Map<Cell, Long> maxTimestampExclusiveByCell,
            boolean deleteSentinels) {
        if (maxTimestampExclusiveByCell.isEmpty()) {
            return;
        }

        try {
            clientPool.runWithRetryOnHost(host, new FunctionCheckedException<CassandraClient, Void, Exception>() {

                @Override
                public Void apply(CassandraClient client) throws Exception {
                    insertRangeTombstones(client, maxTimestampExclusiveByCell, tableRef, deleteSentinels);
                    return null;
                }

                @Override
                public String toString() {
                    return "delete_timestamp_ranges_batch_mutate(" + host + ", " + tableRef.getQualifiedName() + ", "
                            + maxTimestampExclusiveByCell.size() + " column timestamp ranges)";
                }
            });
        } catch (UnavailableException e) {
            throw new InsufficientConsistencyException("Deleting requires all Cassandra nodes to be up and available.",
                    e);
        } catch (Exception e) {
            throw QosAwareThrowables.unwrapAndThrowRateLimitExceededOrAtlasDbDependencyException(e);
        }
    }

    private void insertRangeTombstones(CassandraClient client, Map<Cell, Long> maxTimestampExclusiveByCell,
            TableReference tableRef, boolean deleteSentinel) throws TException {
        MutationMap mutationMap = new MutationMap();

        maxTimestampExclusiveByCell.forEach((cell, maxTimestampExclusive) -> {
            Mutation mutation = getMutation(cell, maxTimestampExclusive, deleteSentinel);

            mutationMap.addMutationForCell(cell, tableRef, mutation);
        });

        wrappingQueryRunner.batchMutate("deleteAllTimestamps", client, ImmutableSet.of(tableRef), mutationMap,
                deleteConsistency);
    }

    private Mutation getMutation(Cell cell, long maxTimestampExclusive, boolean deleteSentinel) {
        if (deleteSentinel) {
            return Mutations.rangeTombstoneIncludingSentinelForColumn(cell.getColumnName(), maxTimestampExclusive);
        }
        return Mutations.rangeTombstoneForColumn(cell.getColumnName(), maxTimestampExclusive);
    }

    /**
     * Performs non-destructive cleanup when the KVS is no longer needed.
     */
    @Override
    public void close() {
        schemaMutationExecutor.shutdown();
        try {
            schemaMutationExecutor.awaitTermination(SCHEMA_MUTATION_TASK_TIMEOUT_SECONDS, TimeUnit.SECONDS);
        } catch (InterruptedException e) {
            // Continue with further transaction manager clean-up
            Thread.currentThread().interrupt();
        }
        clientPool.shutdown();
        super.close();
    }

    /**
     * Adds a value with timestamp = Value.INVALID_VALUE_TIMESTAMP to each of the given cells. If
     * a value already exists at that time stamp, nothing is written for that cell.
     * <p>
     * Does not require all Cassandra nodes to be up and available, works as long as quorum is achieved.
     *
     * @param tableRef the name of the table to add the value to.
     * @param cells a set of cells to store the values in.
     */
    @Override
    public void addGarbageCollectionSentinelValues(TableReference tableRef, Iterable<Cell> cells) {
        try {
            cellValuePutter.put("addGarbageCollectionSentinelValues",
                    Streams.stream(cells)
                            .map(cell -> Write.of(tableRef,
                                    cell,
                                    Value.INVALID_VALUE_TIMESTAMP,
                                    PtBytes.EMPTY_BYTE_ARRAY)));
        } catch (Exception e) {
            throw QosAwareThrowables.unwrapAndThrowRateLimitExceededOrAtlasDbDependencyException(e);
        }
    }

    /**
     * Gets timestamp values from the key-value store. For each cell, this returns all associated
     * timestamps &lt; given_ts.
     * <p>
     * This method has stronger consistency guarantees than regular read requests. This must return
     * all timestamps stored anywhere in the system (because of sweep). Unless all nodes are up and available, this
     * method will throw a PalantirRuntimeException.
     *
     * @param tableRef the name of the table to retrieve timestamps from.
     * @param cells set containg cells to retrieve timestamps for.
     * @param ts maximum timestamp to get (exclusive).
     * @return multimap of timestamps by cell
     *
     * @throws PalantirRuntimeException if not all hosts respond successfully.
     */
    @Override
    public Multimap<Cell, Long> getAllTimestamps(TableReference tableRef, Set<Cell> cells, long ts) {
        return cellLoader.getAllTimestamps(tableRef, cells, ts, deleteConsistency);
    }

    /**
     * Puts values into the key-value store. This call <i>does not</i> guarantee
     * atomicity across cells. On failure, it is possible that some of the requests will
     * have succeeded (without having been rolled back). Similarly, concurrent batched requests may
     * interleave.  However, concurrent writes to the same Cell will not both report success.
     * One of them will throw {@link KeyAlreadyExistsException}.
     * <p>
     * Does not require all Cassandra nodes to be up and available, works as long as quorum is achieved.
     *
     * @param tableRef the name of the table to put values into.
     * @param values map containing the key-value entries to put.
     *
     * @throws KeyAlreadyExistsException If you are putting a Cell with the same timestamp as one that already exists.
     */
    @Override
    public void putUnlessExists(final TableReference tableRef, final Map<Cell, byte[]> values)
            throws KeyAlreadyExistsException {
        try {
            Optional<KeyAlreadyExistsException> failure = clientPool.runWithRetry(client -> {
                for (Entry<Cell, byte[]> e : values.entrySet()) {
                    CheckAndSetRequest request = CheckAndSetRequest.newCell(tableRef, e.getKey(), e.getValue());
                    CASResult casResult = executeCheckAndSet(client, request);
                    if (!casResult.isSuccess()) {
                        return Optional.of(new KeyAlreadyExistsException(
                                String.format("The row in table %s already exists.", tableRef.getQualifiedName()),
                                ImmutableList.of(e.getKey())));
                    }
                }
                clientPool.markWritesForTable(values, tableRef);
                return Optional.empty();
            });
            failure.ifPresent(exception -> {
                throw exception;
            });
        } catch (KeyAlreadyExistsException e) {
            throw e;
        } catch (Exception e) {
            throw QosAwareThrowables.unwrapAndThrowRateLimitExceededOrAtlasDbDependencyException(e);
        }
    }

    /**
     * Performs a check-and-set into the key-value store.
     * Please see {@link CheckAndSetRequest} for information about how to create this request,
     * and {@link com.palantir.atlasdb.keyvalue.api.KeyValueService} for more detailed documentation.
     * <p>
     * Does not require all Cassandra nodes to be up and available, works as long as quorum is achieved.
     *
     * @param request the request, including table, cell, old value and new value.
     * @throws CheckAndSetException if the stored value for the cell was not as expected.
     */
    @Override
    public void checkAndSet(final CheckAndSetRequest request) throws CheckAndSetException {
        try {
<<<<<<< HEAD
            clientPool.runWithRetry(client -> {
                CASResult casResult = executeCheckAndSet(client, request);

                if (!casResult.isSuccess()) {
                    List<byte[]> currentValues = casResult.current_values.stream()
                            .map(Column::getValue)
                            .collect(toList());

                    throw new CheckAndSetException(
                            request.cell(),
                            request.table(),
                            request.oldValue().orElse(null),
                            currentValues);
                }
                return null;
            });
=======
            CASResult casResult = clientPool.runWithRetry(client -> executeCheckAndSet(client, request));
            if (!casResult.isSuccess()) {
                List<byte[]> currentValues = casResult.current_values.stream()
                        .map(Column::getValue)
                        .collect(Collectors.toList());

                throw new CheckAndSetException(
                        request.cell(),
                        request.table(),
                        request.oldValue().orElse(null),
                        currentValues);
            }
>>>>>>> b5adecd7
        } catch (CheckAndSetException e) {
            throw e;
        } catch (Exception e) {
            throw QosAwareThrowables.unwrapAndThrowRateLimitExceededOrAtlasDbDependencyException(e);
        }
    }

    private CASResult executeCheckAndSet(CassandraClient client, CheckAndSetRequest request)
            throws TException {
        try {
            TableReference table = request.table();
            Cell cell = request.cell();
            long timestamp = AtlasDbConstants.TRANSACTION_TS;

            ByteBuffer rowName = ByteBuffer.wrap(cell.getRowName());
            byte[] colName = CassandraKeyValueServices
                    .makeCompositeBuffer(cell.getColumnName(), timestamp)
                    .array();

            List<Column> oldColumns;
            java.util.Optional<byte[]> oldValue = request.oldValue();
            if (oldValue.isPresent()) {
                oldColumns = ImmutableList.of(makeColumn(colName, oldValue.get(), timestamp));
            } else {
                oldColumns = ImmutableList.of();
            }

            Column newColumn = makeColumn(colName, request.newValue(), timestamp);
            return queryRunner.run(client, table, () -> client.cas(
                    table,
                    rowName,
                    oldColumns,
                    ImmutableList.of(newColumn),
                    ConsistencyLevel.SERIAL,
                    writeConsistency));
        } catch (UnavailableException e) {
            throw new InsufficientConsistencyException(
                    "Check-and-set requires " + writeConsistency + " Cassandra nodes to be up and available.", e);
        }
    }

    private Column makeColumn(byte[] colName, byte[] contents, long timestamp) {
        Column newColumn = new Column();
        newColumn.setName(colName);
        newColumn.setValue(contents);
        newColumn.setTimestamp(timestamp);
        return newColumn;
    }

    @Override
    public void compactInternally(TableReference tableRef) {
        log.info("Called compactInternally on {}, but this is a no-op for Cassandra KVS."
                + "Cassandra should eventually decide to compact this table for itself.",
                LoggingArgs.tableRef(tableRef));
    }

    @Override
    public ClusterAvailabilityStatus getClusterAvailabilityStatus() {
        ClusterAvailabilityStatus clusterStatus = getStatusByRunningOperationsOnEachHost();
        if (isClusterQuorumAvaialble(clusterStatus) && !doesConfigReplicationFactorMatchWithCluster()) {
            return ClusterAvailabilityStatus.TERMINAL;
        }
        return clusterStatus;
    }

    private boolean isClusterQuorumAvaialble(ClusterAvailabilityStatus clusterStatus) {
        return clusterStatus.equals(ClusterAvailabilityStatus.ALL_AVAILABLE)
                || clusterStatus.equals(ClusterAvailabilityStatus.QUORUM_AVAILABLE);
    }

    private boolean doesConfigReplicationFactorMatchWithCluster() {
        return clientPool.run(client -> {
            try {
                CassandraVerifier.currentRfOnKeyspaceMatchesDesiredRf(client, config);
                return true;
            } catch (Exception e) {
                log.warn("The config and Cassandra cluster do not agree on the replication factor.", e);
                return false;
            }
        });
    }

    private ClusterAvailabilityStatus getStatusByRunningOperationsOnEachHost() {
        int countUnreachableNodes = 0;
        for (InetSocketAddress host : clientPool.getCurrentPools().keySet()) {
            try {
                clientPool.runOnHost(host, CassandraVerifier.healthCheck);
                if (!partitionerIsValid(host)) {
                    return ClusterAvailabilityStatus.TERMINAL;
                }
            } catch (Exception e) {
                countUnreachableNodes++;
            }
        }
        return getNodeAvailabilityStatus(countUnreachableNodes);
    }

    private boolean partitionerIsValid(InetSocketAddress host) {
        try {
            clientPool.runOnHost(host, clientPool.getValidatePartitioner());
            return true;
        } catch (Exception e) {
            return false;
        }
    }

    private ClusterAvailabilityStatus getNodeAvailabilityStatus(int countUnreachableNodes) {
        if (countUnreachableNodes == 0) {
            return ClusterAvailabilityStatus.ALL_AVAILABLE;
        } else if (isQuorumAvailable(countUnreachableNodes)) {
            return ClusterAvailabilityStatus.QUORUM_AVAILABLE;
        } else {
            return ClusterAvailabilityStatus.NO_QUORUM_AVAILABLE;
        }
    }

    private boolean isQuorumAvailable(int countUnreachableNodes) {
        int replicationFactor = config.replicationFactor();
        return countUnreachableNodes < (replicationFactor + 1) / 2;
    }

    @Override
    public CassandraClientPool getClientPool() {
        return clientPool;
    }

    @Override
    public TracingQueryRunner getTracingQueryRunner() {
        return queryRunner;
    }

    @Override
    public CassandraTables getCassandraTables() {
        return cassandraTables;
    }

    @Override
    public boolean performanceIsSensitiveToTombstones() {
        return true;
    }

    private static class TableCellAndValue {
        private static final Function<TableCellAndValue, byte[]> EXTRACT_ROW_NAME_FUNCTION =
                input -> input.cell.getRowName();

        private static final Function<TableCellAndValue, Long> SIZING_FUNCTION =
                input -> input.value.length + Cells.getApproxSizeOfCell(input.cell);

        private final TableReference tableRef;
        private final Cell cell;
        private final byte[] value;

        TableCellAndValue(TableReference tableRef, Cell cell, byte[] value) {
            this.tableRef = tableRef;
            this.cell = cell;
            this.value = value;
        }
    }
}<|MERGE_RESOLUTION|>--- conflicted
+++ resolved
@@ -34,6 +34,7 @@
 import java.util.concurrent.Callable;
 import java.util.concurrent.ExecutorService;
 import java.util.concurrent.TimeUnit;
+import java.util.stream.Collectors;
 import java.util.stream.Stream;
 
 import org.apache.cassandra.thrift.CASResult;
@@ -1778,24 +1779,6 @@
     @Override
     public void checkAndSet(final CheckAndSetRequest request) throws CheckAndSetException {
         try {
-<<<<<<< HEAD
-            clientPool.runWithRetry(client -> {
-                CASResult casResult = executeCheckAndSet(client, request);
-
-                if (!casResult.isSuccess()) {
-                    List<byte[]> currentValues = casResult.current_values.stream()
-                            .map(Column::getValue)
-                            .collect(toList());
-
-                    throw new CheckAndSetException(
-                            request.cell(),
-                            request.table(),
-                            request.oldValue().orElse(null),
-                            currentValues);
-                }
-                return null;
-            });
-=======
             CASResult casResult = clientPool.runWithRetry(client -> executeCheckAndSet(client, request));
             if (!casResult.isSuccess()) {
                 List<byte[]> currentValues = casResult.current_values.stream()
@@ -1808,7 +1791,6 @@
                         request.oldValue().orElse(null),
                         currentValues);
             }
->>>>>>> b5adecd7
         } catch (CheckAndSetException e) {
             throw e;
         } catch (Exception e) {
