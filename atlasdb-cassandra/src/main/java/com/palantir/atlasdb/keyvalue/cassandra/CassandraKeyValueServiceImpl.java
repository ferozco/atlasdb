--- conflicted
+++ resolved
@@ -1012,16 +1012,6 @@
     private void putInternal(final String kvsMethodName,
             final TableReference tableRef,
             final Iterable<Map.Entry<Cell, Value>> values) throws Exception {
-<<<<<<< HEAD
-        putInternal(kvsMethodName, tableRef, values, CassandraConstants.NO_TTL);
-    }
-
-    protected void putInternal(String kvsMethodName,
-            final TableReference tableRef,
-            Iterable<Entry<Cell, Value>> values,
-            final int ttl) throws Exception {
-=======
->>>>>>> f236d3b8
         Map<InetSocketAddress, Map<Cell, Value>> cellsByHost = partitionMapByHost(values);
         List<Callable<Void>> tasks = Lists.newArrayListWithCapacity(cellsByHost.size());
         for (final Map.Entry<InetSocketAddress, Map<Cell, Value>> entry : cellsByHost.entrySet()) {
@@ -1032,13 +1022,8 @@
                         putForSingleHostInternal(kvsMethodName,
                                 entry.getKey(),
                                 tableRef,
-<<<<<<< HEAD
-                                entry.getValue().entrySet(),
-                                ttl);
-=======
                                 entry.getValue().entrySet());
                         clientPool.markWritesForTable(entry.getValue(), tableRef);
->>>>>>> f236d3b8
                         return null;
                     }));
         }
@@ -1048,12 +1033,7 @@
     private void putForSingleHostInternal(String kvsMethodName,
             final InetSocketAddress host,
             final TableReference tableRef,
-<<<<<<< HEAD
-            final Iterable<Entry<Cell, Value>> values,
-            final int ttl) throws Exception {
-=======
             final Iterable<Map.Entry<Cell, Value>> values) throws Exception {
->>>>>>> f236d3b8
         clientPool.runWithRetryOnHost(host, new FunctionCheckedException<CassandraClient, Void, Exception>() {
             @Override
             public Void apply(CassandraClient client) throws Exception {
@@ -1150,19 +1130,11 @@
                                                final Set<TableReference> tableRefs,
                                                final List<TableCellAndValue> batch,
                                                long timestamp) throws Exception {
-<<<<<<< HEAD
-        final Map<ByteBuffer, Map<String, List<Mutation>>> map = convertToMutations(batch, timestamp);
-        return clientPool.runWithRetryOnHost(host, new FunctionCheckedException<CassandraClient, Void, Exception>() {
-            @Override
-            public Void apply(CassandraClient client) throws Exception {
-                return batchMutateInternal("multiPut", client, tableRefs, map, writeConsistency);
-=======
         final MutationMap mutationMap = convertToMutations(batch, timestamp);
         return clientPool.runWithRetryOnHost(host, new FunctionCheckedException<CassandraClient, Void, Exception>() {
             @Override
             public Void apply(CassandraClient client) throws Exception {
                 return batchMutateInternal("multiPut", client, tableRefs, mutationMap, writeConsistency);
->>>>>>> f236d3b8
             }
 
             @Override
@@ -1202,11 +1174,7 @@
     private void batchMutateInternal(String kvsMethodName,
             CassandraClient client,
             TableReference tableRef,
-<<<<<<< HEAD
-            Map<ByteBuffer, Map<String, List<Mutation>>> map,
-=======
             MutationMap map,
->>>>>>> f236d3b8
             ConsistencyLevel consistency) throws TException {
         batchMutateInternal(kvsMethodName, client, ImmutableSet.of(tableRef), map, consistency);
     }
@@ -1218,11 +1186,7 @@
                                      ConsistencyLevel consistency) throws TException {
         try {
             return queryRunner.run(client, tableRefs, () -> {
-<<<<<<< HEAD
-                client.batch_mutate(kvsMethodName, map, consistency);
-=======
                 client.batch_mutate(kvsMethodName, map.toMap(), consistency);
->>>>>>> f236d3b8
                 return null;
             });
         } catch (UnavailableException e) {
