/*
 * (c) Copyright 2018 Palantir Technologies Inc. All rights reserved.
 *
 * Licensed under the Apache License, Version 2.0 (the "License");
 * you may not use this file except in compliance with the License.
 * You may obtain a copy of the License at
 *
 *     http://www.apache.org/licenses/LICENSE-2.0
 *
 * Unless required by applicable law or agreed to in writing, software
 * distributed under the License is distributed on an "AS IS" BASIS,
 * WITHOUT WARRANTIES OR CONDITIONS OF ANY KIND, either express or implied.
 * See the License for the specific language governing permissions and
 * limitations under the License.
 */
package com.palantir.atlasdb.keyvalue.cassandra;

import java.net.InetSocketAddress;
import java.nio.ByteBuffer;
import java.util.Arrays;
import java.util.Collection;
import java.util.Collections;
import java.util.Iterator;
import java.util.List;
import java.util.Map;
import java.util.Map.Entry;
import java.util.Optional;
import java.util.Set;
import java.util.concurrent.Callable;
import java.util.concurrent.ExecutorService;
import java.util.stream.Collectors;

import javax.annotation.Nullable;

import org.apache.cassandra.thrift.CASResult;
import org.apache.cassandra.thrift.CfDef;
import org.apache.cassandra.thrift.Column;
import org.apache.cassandra.thrift.ColumnOrSuperColumn;
import org.apache.cassandra.thrift.ConsistencyLevel;
import org.apache.cassandra.thrift.KsDef;
import org.apache.cassandra.thrift.Mutation;
import org.apache.cassandra.thrift.SlicePredicate;
import org.apache.cassandra.thrift.UnavailableException;
import org.apache.thrift.TException;
import org.slf4j.Logger;
import org.slf4j.LoggerFactory;

import com.codahale.metrics.InstrumentedExecutorService;
import com.codahale.metrics.MetricRegistry;
import com.google.common.annotations.VisibleForTesting;
import com.google.common.base.Function;
import com.google.common.base.Functions;
import com.google.common.base.Preconditions;
import com.google.common.base.Predicates;
import com.google.common.collect.HashMultimap;
import com.google.common.collect.ImmutableList;
import com.google.common.collect.ImmutableMap;
import com.google.common.collect.ImmutableMap.Builder;
import com.google.common.collect.ImmutableSet;
import com.google.common.collect.Iterables;
import com.google.common.collect.Iterators;
import com.google.common.collect.Lists;
import com.google.common.collect.Maps;
import com.google.common.collect.Multimap;
import com.google.common.collect.Multimaps;
import com.google.common.collect.SetMultimap;
import com.google.common.collect.Sets;
import com.google.common.util.concurrent.UncheckedExecutionException;
import com.palantir.async.initializer.AsyncInitializer;
import com.palantir.atlasdb.AtlasDbConstants;
import com.palantir.atlasdb.cassandra.CassandraKeyValueServiceConfig;
import com.palantir.atlasdb.cassandra.CassandraKeyValueServiceRuntimeConfig;
import com.palantir.atlasdb.cassandra.CassandraMutationTimestampProvider;
import com.palantir.atlasdb.cassandra.CassandraMutationTimestampProviders;
import com.palantir.atlasdb.encoding.PtBytes;
import com.palantir.atlasdb.keyvalue.api.BatchColumnRangeSelection;
import com.palantir.atlasdb.keyvalue.api.CandidateCellForSweeping;
import com.palantir.atlasdb.keyvalue.api.CandidateCellForSweepingRequest;
import com.palantir.atlasdb.keyvalue.api.Cell;
import com.palantir.atlasdb.keyvalue.api.CheckAndSetCompatibility;
import com.palantir.atlasdb.keyvalue.api.CheckAndSetException;
import com.palantir.atlasdb.keyvalue.api.CheckAndSetRequest;
import com.palantir.atlasdb.keyvalue.api.ClusterAvailabilityStatus;
import com.palantir.atlasdb.keyvalue.api.ColumnSelection;
import com.palantir.atlasdb.keyvalue.api.ImmutableCandidateCellForSweepingRequest;
import com.palantir.atlasdb.keyvalue.api.InsufficientConsistencyException;
import com.palantir.atlasdb.keyvalue.api.KeyAlreadyExistsException;
import com.palantir.atlasdb.keyvalue.api.KeyValueService;
import com.palantir.atlasdb.keyvalue.api.RangeRequest;
import com.palantir.atlasdb.keyvalue.api.RangeRequests;
import com.palantir.atlasdb.keyvalue.api.RowColumnRangeIterator;
import com.palantir.atlasdb.keyvalue.api.RowResult;
import com.palantir.atlasdb.keyvalue.api.TableReference;
import com.palantir.atlasdb.keyvalue.api.Value;
import com.palantir.atlasdb.keyvalue.cassandra.CassandraKeyValueServices.StartTsResultsCollector;
import com.palantir.atlasdb.keyvalue.cassandra.cas.CheckAndSetRunner;
import com.palantir.atlasdb.keyvalue.cassandra.paging.RowGetter;
import com.palantir.atlasdb.keyvalue.cassandra.sweep.CandidateRowForSweeping;
import com.palantir.atlasdb.keyvalue.cassandra.sweep.CandidateRowsForSweepingIterator;
import com.palantir.atlasdb.keyvalue.cassandra.thrift.MutationMap;
import com.palantir.atlasdb.keyvalue.cassandra.thrift.SlicePredicates;
import com.palantir.atlasdb.keyvalue.cassandra.thrift.SlicePredicates.Limit;
import com.palantir.atlasdb.keyvalue.cassandra.thrift.SlicePredicates.Range;
import com.palantir.atlasdb.keyvalue.impl.AbstractKeyValueService;
import com.palantir.atlasdb.keyvalue.impl.Cells;
import com.palantir.atlasdb.keyvalue.impl.CheckAndSetResult;
import com.palantir.atlasdb.keyvalue.impl.IterablePartitioner;
import com.palantir.atlasdb.keyvalue.impl.KeyValueServices;
import com.palantir.atlasdb.keyvalue.impl.LocalRowColumnRangeIterator;
import com.palantir.atlasdb.logging.LoggingArgs;
import com.palantir.atlasdb.table.description.TableMetadata;
import com.palantir.atlasdb.util.AnnotatedCallable;
import com.palantir.atlasdb.util.AnnotationType;
import com.palantir.atlasdb.util.AtlasDbMetrics;
import com.palantir.atlasdb.util.MetricsManager;
import com.palantir.atlasdb.util.MetricsManagers;
import com.palantir.common.annotation.Idempotent;
import com.palantir.common.base.ClosableIterator;
import com.palantir.common.base.ClosableIterators;
import com.palantir.common.base.FunctionCheckedException;
import com.palantir.common.base.Throwables;
import com.palantir.common.exception.AtlasDbDependencyException;
import com.palantir.common.exception.PalantirRuntimeException;
import com.palantir.logsafe.SafeArg;
import com.palantir.util.paging.AbstractPagingIterable;
import com.palantir.util.paging.SimpleTokenBackedResultsPage;
import com.palantir.util.paging.TokenBackedBasicResultsPage;

import okio.ByteString;

/**
 * Each service can have one or many C* KVS.
 * For each C* KVS, it maintains a list of active nodes, and the client connections attached to each node:
 *
 * n1->c1, c2, c3
 * n2->c5, c4, c9
 * n3->[N C* thrift client connections]
 *
 * Where {n1, n2, n3} are the active nodes in the C* cluster. Also each
 * node contains the clients which are attached to the node.
 * if some nodes are down, and the change can be detected through active hosts,
 * and these inactive nodes will be removed afterwards.
 */
@SuppressWarnings({"FinalClass", "Not final for mocking in tests"})
public class CassandraKeyValueServiceImpl extends AbstractKeyValueService implements CassandraKeyValueService {
    @VisibleForTesting
    class InitializingWrapper extends AsyncInitializer implements AutoDelegate_CassandraKeyValueService {
        @Override
        public CassandraKeyValueServiceImpl delegate() {
            checkInitialized();
            return CassandraKeyValueServiceImpl.this;
        }

        @Override
        public Collection<? extends KeyValueService> getDelegates() {
            return ImmutableList.of(delegate());
        }

        @Override
        protected void tryInitialize() {
            CassandraKeyValueServiceImpl.this.tryInitialize();
        }

        @Override
        public boolean supportsCheckAndSet() {
            return CassandraKeyValueServiceImpl.this.supportsCheckAndSet();
        }

        @Override
        public CheckAndSetCompatibility getCheckAndSetCompatibility() {
            return CassandraKeyValueServiceImpl.this.getCheckAndSetCompatibility();
        }

        @Override
        public boolean shouldTriggerCompactions() {
            return CassandraKeyValueServiceImpl.this.shouldTriggerCompactions();
        }

        @Override
        public CassandraClientPool getClientPool() {
            return CassandraKeyValueServiceImpl.this.getClientPool();
        }

        @Override
        protected String getInitializingClassName() {
            return "CassandraKeyValueService";
        }

        @Override
        public void close() {
            cancelInitialization(CassandraKeyValueServiceImpl.this::close);
        }
    }

    static final ConsistencyLevel WRITE_CONSISTENCY = ConsistencyLevel.EACH_QUORUM;
    static final ConsistencyLevel DELETE_CONSISTENCY = ConsistencyLevel.ALL;

    private final Logger log;

    private final MetricsManager metricsManager;
    private final CassandraKeyValueServiceConfig config;
    private final CassandraClientPool clientPool;

    private ConsistencyLevel readConsistency = ConsistencyLevel.LOCAL_QUORUM;

    private final TracingQueryRunner queryRunner;
    private final WrappingQueryRunner wrappingQueryRunner;
    private final CellLoader cellLoader;
    private final RangeLoader rangeLoader;
    private final TaskRunner taskRunner;
    private final CellValuePutter cellValuePutter;
    private final CassandraTableMetadata tableMetadata;
    private final CassandraTableCreator cassandraTableCreator;
    private final CassandraTableDropper cassandraTableDropper;
    private final CassandraTableTruncator cassandraTableTruncator;
    private final CheckAndSetRunner checkAndSetRunner;

    private final CassandraTables cassandraTables;

    private final InitializingWrapper wrapper = new InitializingWrapper();

    private final CassandraMutationTimestampProvider mutationTimestampProvider;

    public static CassandraKeyValueService createForTesting(CassandraKeyValueServiceConfig config) {
        MetricsManager metricsManager = MetricsManagers.createForTests();
        CassandraClientPool clientPool = CassandraClientPoolImpl.createImplForTest(metricsManager,
                config,
                CassandraClientPoolImpl.StartupChecks.RUN,
                new Blacklist(config));
        return createOrShutdownClientPool(metricsManager, config, clientPool,
                CassandraMutationTimestampProviders.legacyModeForTestsOnly(),
                LoggerFactory.getLogger(CassandraKeyValueService.class),
                AtlasDbConstants.DEFAULT_INITIALIZE_ASYNC);
    }

    public static CassandraKeyValueService create(
            MetricsManager metricsManager,
            CassandraKeyValueServiceConfig config,
            CassandraMutationTimestampProvider mutationTimestampProvider) {
        return create(
                metricsManager,
                config,
                CassandraKeyValueServiceRuntimeConfig::getDefault,
                mutationTimestampProvider,
                AtlasDbConstants.DEFAULT_INITIALIZE_ASYNC);
    }

    public static CassandraKeyValueService create(
            MetricsManager metricsManager,
            CassandraKeyValueServiceConfig config,
            CassandraMutationTimestampProvider mutationTimestampProvider,
            CassandraClientPool clientPool) {
        return createOrShutdownClientPool(metricsManager,
                config,
                clientPool,
                mutationTimestampProvider,
                LoggerFactory.getLogger(CassandraKeyValueService.class),
                AtlasDbConstants.DEFAULT_INITIALIZE_ASYNC);
    }

    public static CassandraKeyValueService create(
            MetricsManager metricsManager,
            CassandraKeyValueServiceConfig config,
            java.util.function.Supplier<CassandraKeyValueServiceRuntimeConfig> runtimeConfig,
            CassandraMutationTimestampProvider mutationTimestampProvider,
            boolean initializeAsync) {
        return create(metricsManager,
                config,
                runtimeConfig,
                mutationTimestampProvider,
                LoggerFactory.getLogger(CassandraKeyValueService.class),
                initializeAsync);
    }

    @VisibleForTesting
    static CassandraKeyValueService create(
            MetricsManager metricsManager,
            CassandraKeyValueServiceConfig config,
            CassandraMutationTimestampProvider mutationTimestampProvider,
            Logger log) {
        return create(metricsManager,
                config,
                CassandraKeyValueServiceRuntimeConfig::getDefault,
                mutationTimestampProvider,
                log,
                AtlasDbConstants.DEFAULT_INITIALIZE_ASYNC);
    }

    private static CassandraKeyValueService create(
            MetricsManager metricsManager,
            CassandraKeyValueServiceConfig config,
            java.util.function.Supplier<CassandraKeyValueServiceRuntimeConfig> runtimeConfig,
            CassandraMutationTimestampProvider mutationTimestampProvider,
            Logger log,
            boolean initializeAsync) {
        CassandraClientPool clientPool = CassandraClientPoolImpl.create(metricsManager,
                config,
                runtimeConfig,
                initializeAsync);
        return createOrShutdownClientPool(metricsManager, config, clientPool, mutationTimestampProvider,
                log, initializeAsync);
    }

    private static CassandraKeyValueService createOrShutdownClientPool(
            MetricsManager metricsManager,
            CassandraKeyValueServiceConfig config,
            CassandraClientPool clientPool,
            CassandraMutationTimestampProvider mutationTimestampProvider,
            Logger log,
            boolean initializeAsync) {
        try {
            return createAndInitialize(metricsManager, config, clientPool,
                    mutationTimestampProvider, log, initializeAsync);
        } catch (Exception e) {
            log.warn("Error occurred in creating Cassandra KVS. Now attempting to shut down client pool...", e);
            try {
                clientPool.shutdown();
                log.info("Cassandra client pool shut down.");
            } catch (RuntimeException internalException) {
                log.info("An error occurred whilst shutting down the Cassandra client pool", internalException);
                throw internalException;
            }
            throw Throwables.rewrapAndThrowUncheckedException(e);
        }
    }

    private static CassandraKeyValueService createAndInitialize(
            MetricsManager metricsManager,
            CassandraKeyValueServiceConfig config,
            CassandraClientPool clientPool,
            CassandraMutationTimestampProvider mutationTimestampProvider,
            Logger log,
            boolean initializeAsync) {
        CassandraKeyValueServiceImpl keyValueService = new CassandraKeyValueServiceImpl(
                log,
                metricsManager,
                config,
                clientPool,
                mutationTimestampProvider);
        keyValueService.wrapper.initialize(initializeAsync);
        return keyValueService.wrapper.isInitialized() ? keyValueService : keyValueService.wrapper;
    }

    private CassandraKeyValueServiceImpl(Logger log,
            MetricsManager metricsManager, CassandraKeyValueServiceConfig config,
            CassandraClientPool clientPool,
            CassandraMutationTimestampProvider mutationTimestampProvider) {
        super(createInstrumentedFixedThreadPool(config, metricsManager.getRegistry()));
        this.log = log;
        this.metricsManager = metricsManager;
        this.config = config;
        this.clientPool = clientPool;
        this.mutationTimestampProvider = mutationTimestampProvider;
        this.queryRunner = new TracingQueryRunner(log, tracingPrefs);
        this.wrappingQueryRunner = new WrappingQueryRunner(queryRunner);
        this.cassandraTables = new CassandraTables(clientPool, config);
        this.taskRunner = new TaskRunner(executor);
        this.cellLoader = new CellLoader(clientPool, wrappingQueryRunner, taskRunner);
        this.rangeLoader = new RangeLoader(clientPool, queryRunner, metricsManager, readConsistency);
        this.cellValuePutter = new CellValuePutter(
                config,
                clientPool,
                taskRunner,
                wrappingQueryRunner,
                mutationTimestampProvider::getSweepSentinelWriteTimestamp);
        this.checkAndSetRunner = new CheckAndSetRunner(queryRunner);
        this.tableMetadata = new CassandraTableMetadata(rangeLoader, cassandraTables, clientPool,
                wrappingQueryRunner);
        this.cassandraTableCreator = new CassandraTableCreator(clientPool, config);
        this.cassandraTableTruncator = new CassandraTableTruncator(queryRunner, clientPool);
        this.cassandraTableDropper = new CassandraTableDropper(config, clientPool, tableMetadata,
                cassandraTableTruncator);
    }

    private static ExecutorService createInstrumentedFixedThreadPool(CassandraKeyValueServiceConfig config,
            MetricRegistry registry) {
        return new InstrumentedExecutorService(
                createFixedThreadPool("Atlas Cassandra KVS",
                        config.poolSize() * config.servers().size()),
                registry,
                MetricRegistry.name(CassandraKeyValueService.class, "executorService"));
    }

    @Override
    public boolean isInitialized() {
        return wrapper.isInitialized();
    }

    protected void initialize(boolean asyncInitialize) {
        wrapper.initialize(asyncInitialize);
    }

    private void tryInitialize() {
        createTable(AtlasDbConstants.DEFAULT_METADATA_TABLE, AtlasDbConstants.EMPTY_TABLE_METADATA);
        lowerConsistencyWhenSafe();
        upgradeFromOlderInternalSchema();
        CassandraKeyValueServices.warnUserInInitializationIfClusterAlreadyInInconsistentState(
                clientPool,
                config);
    }

    @VisibleForTesting
    void upgradeFromOlderInternalSchema() {
        try {
            Map<TableReference, byte[]> metadataForTables = getMetadataForTables();
            final Collection<CfDef> updatedCfs = Lists.newArrayListWithExpectedSize(metadataForTables.size());

            List<CfDef> knownCfs = clientPool.runWithRetry(client ->
                    client.describe_keyspace(config.getKeyspaceOrThrow()).getCf_defs());

            for (CfDef clusterSideCf : knownCfs) {
                TableReference tableRef = CassandraKeyValueServices.tableReferenceFromCfDef(clusterSideCf);
                Optional<byte[]> relevantMetadata = lookupClusterSideMetadata(metadataForTables, tableRef);
                if (relevantMetadata.isPresent()) {
                    byte[] clusterSideMetadata = relevantMetadata.get();
                    CfDef clientSideCf = getCfForTable(tableRef, clusterSideMetadata,
                            config.gcGraceSeconds());
                    if (!ColumnFamilyDefinitions.isMatchingCf(clientSideCf, clusterSideCf)) {
                        // mismatch; we have changed how we generate schema since we last persisted
                        log.warn("Upgrading table {} to new internal Cassandra schema",
                                LoggingArgs.tableRef(tableRef));
                        updatedCfs.add(clientSideCf);
                    }
                } else if (!HiddenTables.isHidden(tableRef)) {
                    // Possible to get here from a race condition with another service starting up
                    // and performing schema upgrades concurrent with us doing this check
                    log.error("Found a table {} that did not have persisted"
                            + " AtlasDB metadata. If you recently did a Palantir update, try waiting until"
                            + " schema upgrades are completed on all backend CLIs/services etc and restarting"
                            + " this service. If this error re-occurs on subsequent attempted startups, please"
                            + " contact Palantir support.", LoggingArgs.tableRef(tableRef));
                }
            }

            // we are racing another service to do these same operations here, but they are idempotent / safe
            Map<Cell, byte[]> emptyMetadataUpdate = ImmutableMap.of();
            if (!updatedCfs.isEmpty()) {
                putMetadataAndMaybeAlterTables(true, emptyMetadataUpdate, updatedCfs);
                log.info("New table-related settings were applied on startup!!");
            } else {
                log.info("No tables are being upgraded on startup. No updated table-related settings found.");
            }
        } catch (TException e) {
            log.error("Couldn't upgrade from an older internal Cassandra schema."
                    + " New table-related settings may not have taken effect.");
        }
    }

    private static Optional<byte[]> lookupClusterSideMetadata(
            Map<TableReference, byte[]> metadataForTables,
            TableReference tableRef) {
        // TODO (jkong): Replace with or() once we can use Java 9
        byte[] directMatch = metadataForTables.get(tableRef);
        if (directMatch != null) {
            return Optional.of(directMatch);
        }

        // No direct match but need to look for entries that match ignoring case.
        return Maps.filterEntries(metadataForTables, entry -> matchingIgnoreCase(entry.getKey(), tableRef))
                .values().stream().findAny();
    }

    private void lowerConsistencyWhenSafe() {
        Set<String> dcs;
        Map<String, String> strategyOptions;

        try {
            dcs = clientPool.runWithRetry(client ->
                    CassandraVerifier.sanityCheckDatacenters(
                            client,
                            config));
            KsDef ksDef = clientPool.runWithRetry(client ->
                    client.describe_keyspace(config.getKeyspaceOrThrow()));
            strategyOptions = Maps.newHashMap(ksDef.getStrategy_options());

            if (dcs.size() == 1) {
                String dc = dcs.iterator().next();
                if (strategyOptions.get(dc) != null) {
                    int currentRf = Integer.parseInt(strategyOptions.get(dc));
                    if (currentRf == config.replicationFactor()) {
                        if (currentRf == 2 && config.clusterMeetsNormalConsistencyGuarantees()) {
                            log.info("Setting Read Consistency to ONE, as cluster has only one datacenter at RF2.");
                            readConsistency = ConsistencyLevel.ONE;
                            rangeLoader.setConsistencyLevel(readConsistency);
                        }
                    }
                }
            }
        } catch (TException e) {
            return;
        }
    }

    /**
     * Gets values from the key-value store. Requires a quorum of Cassandra nodes to be reachable.
     *
     * @param tableRef the name of the table to retrieve values from.
     * @param rows set containing the rows to retrieve values for.
     * @param selection specifies the set of columns to fetch.
     * @param startTs specifies the maximum timestamp (exclusive) at which to
     *        retrieve each rows's value.
     *
     * @return map of retrieved values. Values which do not exist (either
     *         because they were deleted or never created in the first place)
     *         are simply not returned.
     *
     * @throws AtlasDbDependencyException if fewer than a quorum of Cassandra nodes are reachable.
     * @throws IllegalArgumentException if any of the requests were invalid
     *         (e.g., attempting to retrieve values from a non-existent table).
     */
    @Override
    public Map<Cell, Value> getRows(
            TableReference tableRef,
            Iterable<byte[]> rows,
            ColumnSelection selection,
            long startTs) {
        if (!selection.allColumnsSelected()) {
            return getRowsForSpecificColumns(tableRef, rows, selection, startTs);
        }

        Set<Entry<InetSocketAddress, List<byte[]>>> rowsByHost = HostPartitioner.partitionByHost(clientPool, rows,
                Functions.identity()).entrySet();
        List<Callable<Map<Cell, Value>>> tasks = Lists.newArrayListWithCapacity(rowsByHost.size());
        for (final Map.Entry<InetSocketAddress, List<byte[]>> hostAndRows : rowsByHost) {
            tasks.add(AnnotatedCallable.wrapWithThreadName(AnnotationType.PREPEND,
                    "Atlas getRows " + hostAndRows.getValue().size()
                            + " rows from " + tableRef + " on " + hostAndRows.getKey(),
                    () -> getRowsForSingleHost(hostAndRows.getKey(), tableRef, hostAndRows.getValue(), startTs)));
        }
        List<Map<Cell, Value>> perHostResults = taskRunner.runAllTasksCancelOnFailure(tasks);
        Map<Cell, Value> result = Maps.newHashMapWithExpectedSize(Iterables.size(rows));
        for (Map<Cell, Value> perHostResult : perHostResults) {
            result.putAll(perHostResult);
        }
        return result;
    }

    private Map<Cell, Value> getRowsForSingleHost(final InetSocketAddress host,
                                                  final TableReference tableRef,
                                                  final List<byte[]> rows,
                                                  final long startTs) {
        try {
            int rowCount = 0;
            final Map<Cell, Value> result = Maps.newHashMap();
            int fetchBatchCount = config.fetchBatchCount();
            for (final List<byte[]> batch : Lists.partition(rows, fetchBatchCount)) {
                rowCount += batch.size();
                result.putAll(clientPool.runWithRetryOnHost(host,
                        new FunctionCheckedException<CassandraClient, Map<Cell, Value>, Exception>() {
                            @Override
                            public Map<Cell, Value> apply(CassandraClient client) throws Exception {
                                // We want to get all the columns in the row so set start and end to empty.
                                SlicePredicate pred = SlicePredicates.create(Range.ALL, Limit.NO_LIMIT);

                                List<ByteBuffer> rowNames = wrap(batch);

                                Map<ByteBuffer, List<ColumnOrSuperColumn>> results = wrappingQueryRunner.multiget(
                                        "getRows", client, tableRef, rowNames, pred, readConsistency);
                                Map<Cell, Value> ret = Maps.newHashMapWithExpectedSize(batch.size());
                                new ValueExtractor(metricsManager, ret)
                                        .extractResults(results, startTs, ColumnSelection.all());
                                return ret;
                            }

                            @Override
                            public String toString() {
                                return "multiget_slice(" + tableRef.getQualifiedName() + ", "
                                        + batch.size() + " rows" + ")";
                            }
                        }));
            }
            if (rowCount > fetchBatchCount) {
                log.warn("Rebatched in getRows a call to {} that attempted to multiget {} rows; "
                        + "this may indicate overly-large batching on a higher level.\n{}",
                        LoggingArgs.tableRef(tableRef),
                        SafeArg.of("rowCount", rowCount),
                        SafeArg.of("stacktrace", CassandraKeyValueServices.getFilteredStackTrace("com.palantir")));
            }
            return ImmutableMap.copyOf(result);
        } catch (Exception e) {
            throw Throwables.unwrapAndThrowAtlasDbDependencyException(e);
        }
    }

    private static List<ByteBuffer> wrap(List<byte[]> arrays) {
        List<ByteBuffer> byteBuffers = Lists.newArrayListWithCapacity(arrays.size());
        for (byte[] r : arrays) {
            byteBuffers.add(ByteBuffer.wrap(r));
        }
        return byteBuffers;
    }

    private Map<Cell, Value> getRowsForSpecificColumns(final TableReference tableRef,
                                                       final Iterable<byte[]> rows,
                                                       ColumnSelection selection,
                                                       final long startTs) {
        Preconditions.checkArgument(!selection.allColumnsSelected(), "Must select specific columns");

        Collection<byte[]> selectedColumns = selection.getSelectedColumns();
        Set<Cell> cells = Sets.newHashSetWithExpectedSize(selectedColumns.size() * Iterables.size(rows));
        for (byte[] row : rows) {
            for (byte[] col : selectedColumns) {
                cells.add(Cell.create(row, col));
            }
        }

        StartTsResultsCollector collector = new StartTsResultsCollector(metricsManager, startTs);
        cellLoader.loadWithTs("getRows", tableRef, cells, startTs, false, collector, readConsistency);
        return collector.getCollectedResults();
    }

    /**
     * Gets values from the key-value store. Requires a quorum of Cassandra nodes to be reachable.
     *
     * @param tableRef the name of the table to retrieve values from.
     * @param timestampByCell specifies, for each row, the maximum timestamp (exclusive) at which to
     *        retrieve that rows's value.
     *
     * @return map of retrieved values. Values which do not exist (either
     *         because they were deleted or never created in the first place)
     *         are simply not returned.
     *
     * @throws AtlasDbDependencyException if fewer than a quorum of Cassandra nodes are reachable.
     * @throws IllegalArgumentException if any of the requests were invalid
     *         (e.g., attempting to retrieve values from a non-existent table).
     */
    @Override
    public Map<Cell, Value> get(TableReference tableRef, Map<Cell, Long> timestampByCell) {
        if (timestampByCell.isEmpty()) {
            log.info("Attempted get on '{}' table with empty cells", LoggingArgs.tableRef(tableRef));
            return ImmutableMap.of();
        }

        try {
            Long firstTs = timestampByCell.values().iterator().next();
            if (Iterables.all(timestampByCell.values(), Predicates.equalTo(firstTs))) {
                return get("get", tableRef, timestampByCell.keySet(), firstTs);
            }

            SetMultimap<Long, Cell> cellsByTs = Multimaps.invertFrom(
                    Multimaps.forMap(timestampByCell), HashMultimap.create());
            Builder<Cell, Value> builder = ImmutableMap.builder();
            for (long ts : cellsByTs.keySet()) {
                StartTsResultsCollector collector = new StartTsResultsCollector(metricsManager, ts);
                cellLoader.loadWithTs("get", tableRef, cellsByTs.get(ts), ts, false, collector, readConsistency);
                builder.putAll(collector.getCollectedResults());
            }
            return builder.build();
        } catch (Exception e) {
            throw Throwables.unwrapAndThrowAtlasDbDependencyException(e);
        }
    }

    private Map<Cell, Value> get(String kvsMethodName, TableReference tableRef, Set<Cell> cells,
            long maxTimestampExclusive) {
        StartTsResultsCollector collector = new StartTsResultsCollector(metricsManager, maxTimestampExclusive);
        cellLoader.loadWithTs(kvsMethodName, tableRef, cells, maxTimestampExclusive, false, collector, readConsistency);
        return collector.getCollectedResults();
    }

    /**
     * Gets values from the key-value store for the specified rows and column range as separate iterators for each row.
     * Requires a quorum of Cassandra nodes to be reachable, otherwise, the returned iterators will throw an
     * {@link AtlasDbDependencyException} when their methods are called.
     *
     * @param tableRef the name of the table to retrieve values from.
     * @param rows set containing the rows to retrieve values for. Behavior is undefined if {@code rows}
     *        contains duplicates (as defined by {@link java.util.Arrays#equals(byte[], byte[])}).
     * @param batchColumnRangeSelection specifies the column range and the per-row batchSize to fetch.
     * @param timestamp specifies the maximum timestamp (exclusive) at which to retrieve each rows's value.
     *
     * @return map of row names to {@link RowColumnRangeIterator}. Each {@link RowColumnRangeIterator} can iterate over
     *         the values that are spanned by the {@code batchColumnRangeSelection} in increasing order by column name.
     *
     * @throws IllegalArgumentException if {@code rows} contains duplicates.
     */
    @Override
    public Map<byte[], RowColumnRangeIterator> getRowsColumnRange(TableReference tableRef,
                                                                  Iterable<byte[]> rows,
                                                                  BatchColumnRangeSelection batchColumnRangeSelection,
                                                                  long timestamp) {
        Set<Entry<InetSocketAddress, List<byte[]>>> rowsByHost = HostPartitioner.partitionByHost(clientPool, rows,
                Functions.identity()).entrySet();
        List<Callable<Map<byte[], RowColumnRangeIterator>>> tasks = Lists.newArrayListWithCapacity(rowsByHost.size());
        for (final Map.Entry<InetSocketAddress, List<byte[]>> hostAndRows : rowsByHost) {
            tasks.add(AnnotatedCallable.wrapWithThreadName(AnnotationType.PREPEND,
                    "Atlas getRowsColumnRange " + hostAndRows.getValue().size()
                            + " rows from " + tableRef + " on " + hostAndRows.getKey(),
                    () -> getRowsColumnRangeIteratorForSingleHost(
                            hostAndRows.getKey(),
                            tableRef,
                            hostAndRows.getValue(),
                            batchColumnRangeSelection,
                            timestamp)));
        }
        List<Map<byte[], RowColumnRangeIterator>> perHostResults = taskRunner.runAllTasksCancelOnFailure(tasks);
        Map<byte[], RowColumnRangeIterator> result = Maps.newHashMapWithExpectedSize(Iterables.size(rows));
        for (Map<byte[], RowColumnRangeIterator> perHostResult : perHostResults) {
            result.putAll(perHostResult);
        }
        return result;
    }

    private Map<byte[], RowColumnRangeIterator> getRowsColumnRangeIteratorForSingleHost(
            InetSocketAddress host,
            TableReference tableRef,
            List<byte[]> rows,
            BatchColumnRangeSelection batchColumnRangeSelection,
            long startTs) {
        try {
            RowColumnRangeExtractor.RowColumnRangeResult firstPage =
                    getRowsColumnRangeForSingleHost(host, tableRef, rows, batchColumnRangeSelection, startTs);

            Map<byte[], Map<Cell, Value>> results = firstPage.getResults();
            Map<byte[], Column> rowsToLastCompositeColumns = firstPage.getRowsToLastCompositeColumns();
            Map<byte[], byte[]> incompleteRowsToNextColumns = Maps.newHashMap();
            for (Entry<byte[], Column> e : rowsToLastCompositeColumns.entrySet()) {
                byte[] row = e.getKey();
                byte[] col = CassandraKeyValueServices.decomposeName(e.getValue()).getLhSide();
                // If we read a version of the cell before our start timestamp, it will be the most recent version
                // readable to us and we can continue to the next column. Otherwise we have to continue reading
                // this column.
                Map<Cell, Value> rowResult = results.get(row);
                boolean completedCell = (rowResult != null) && rowResult.containsKey(Cell.create(row, col));
                boolean endOfRange = isEndOfColumnRange(
                        completedCell,
                        col,
                        firstPage.getRowsToRawColumnCount().get(row),
                        batchColumnRangeSelection);
                if (!endOfRange) {
                    byte[] nextCol = getNextColumnRangeColumn(completedCell, col);
                    incompleteRowsToNextColumns.put(row, nextCol);
                }
            }

            Map<byte[], RowColumnRangeIterator> ret = Maps.newHashMapWithExpectedSize(rows.size());
            for (byte[] row : rowsToLastCompositeColumns.keySet()) {
                Iterator<Entry<Cell, Value>> resultIterator;
                Map<Cell, Value> result = results.get(row);
                if (result != null) {
                    resultIterator = result.entrySet().iterator();
                } else {
                    resultIterator = Collections.emptyIterator();
                }
                byte[] nextCol = incompleteRowsToNextColumns.get(row);
                if (nextCol == null) {
                    ret.put(row, new LocalRowColumnRangeIterator(resultIterator));
                } else {
                    BatchColumnRangeSelection newColumnRange = BatchColumnRangeSelection.create(nextCol,
                            batchColumnRangeSelection.getEndCol(), batchColumnRangeSelection.getBatchHint());
                    ret.put(row, new LocalRowColumnRangeIterator(Iterators.concat(
                            resultIterator,
                            getRowColumnRange(host, tableRef, row, newColumnRange, startTs))));
                }
            }
            // We saw no Cassandra results at all for these rows, so the entire column range is empty for these rows.
            for (byte[] row : firstPage.getEmptyRows()) {
                ret.put(row, new LocalRowColumnRangeIterator(Collections.emptyIterator()));
            }
            return ret;
        } catch (Exception e) {
            throw Throwables.unwrapAndThrowAtlasDbDependencyException(e);
        }
    }

    private RowColumnRangeExtractor.RowColumnRangeResult getRowsColumnRangeForSingleHost(InetSocketAddress host,
                                                             TableReference tableRef,
                                                             List<byte[]> rows,
                                                             BatchColumnRangeSelection batchColumnRangeSelection,
                                                             long startTs) {
        try {
            return clientPool.runWithRetryOnHost(host,
                    new FunctionCheckedException<CassandraClient, RowColumnRangeExtractor.RowColumnRangeResult,
                            Exception>() {
                        @Override
                        public RowColumnRangeExtractor.RowColumnRangeResult apply(CassandraClient client)
                                throws Exception {
                            Range range = createColumnRange(
                                    batchColumnRangeSelection.getStartCol(),
                                    batchColumnRangeSelection.getEndCol(), startTs);
                            Limit limit = Limit.of(batchColumnRangeSelection.getBatchHint());
                            SlicePredicate pred = SlicePredicates.create(range, limit);

                            Map<ByteBuffer, List<ColumnOrSuperColumn>> results = wrappingQueryRunner.multiget(
                                    "getRowsColumnRange", client, tableRef, wrap(rows), pred, readConsistency);

                            RowColumnRangeExtractor extractor = new RowColumnRangeExtractor(metricsManager);
                            extractor.extractResults(rows, results, startTs);

                            return extractor.getRowColumnRangeResult();
                        }

                        @Override
                        public String toString() {
                            return "multiget_slice(" + tableRef.getQualifiedName() + ", "
                                    + rows.size() + " rows, " + batchColumnRangeSelection.getBatchHint()
                                    + " max columns)";
                        }
                    });
        } catch (Exception e) {
            throw Throwables.unwrapAndThrowAtlasDbDependencyException(e);
        }
    }

    private Iterator<Entry<Cell, Value>> getRowColumnRange(
            InetSocketAddress host,
            TableReference tableRef,
            byte[] row,
            BatchColumnRangeSelection batchColumnRangeSelection,
            long startTs) {
        return ClosableIterators.wrap(new AbstractPagingIterable<
                Entry<Cell, Value>,
                TokenBackedBasicResultsPage<Entry<Cell, Value>, byte[]>>() {
            @Override
            protected TokenBackedBasicResultsPage<Entry<Cell, Value>, byte[]> getFirstPage() throws Exception {
                return page(batchColumnRangeSelection.getStartCol());
            }

            @Override
            protected TokenBackedBasicResultsPage<Entry<Cell, Value>, byte[]> getNextPage(
                    TokenBackedBasicResultsPage<Entry<Cell, Value>,
                            byte[]> previous) throws Exception {
                return page(previous.getTokenForNextPage());
            }

            TokenBackedBasicResultsPage<Entry<Cell, Value>, byte[]> page(final byte[] startCol) throws Exception {
                return clientPool.runWithRetryOnHost(host, new FunctionCheckedException<
                        CassandraClient,
                        TokenBackedBasicResultsPage<Entry<Cell, Value>, byte[]>,
                        Exception>() {
                    @Override
                    public TokenBackedBasicResultsPage<Entry<Cell, Value>, byte[]> apply(CassandraClient client)
                            throws Exception {
                        Range range = createColumnRange(startCol, batchColumnRangeSelection.getEndCol(), startTs);
                        Limit limit = Limit.of(batchColumnRangeSelection.getBatchHint());
                        SlicePredicate pred = SlicePredicates.create(range, limit);

                        ByteBuffer rowByteBuffer = ByteBuffer.wrap(row);

                        Map<ByteBuffer, List<ColumnOrSuperColumn>> results = wrappingQueryRunner.multiget(
                                "getRowsColumnRange", client, tableRef, ImmutableList.of(rowByteBuffer), pred,
                                readConsistency);

                        if (results.isEmpty()) {
                            return SimpleTokenBackedResultsPage.create(startCol, ImmutableList.of(), false);
                        }
                        List<ColumnOrSuperColumn> values = Iterables.getOnlyElement(results.values());
                        if (values.isEmpty()) {
                            return SimpleTokenBackedResultsPage.create(startCol, ImmutableList.of(), false);
                        }
                        RowColumnRangeExtractor extractor = new RowColumnRangeExtractor(metricsManager);
                        extractor.extractResults(ImmutableList.of(row), results, startTs);
                        RowColumnRangeExtractor.RowColumnRangeResult decoded = extractor.getRowColumnRangeResult();

                        // May be empty if all results are at ts > startTs
                        Map<Cell, Value> ret = decoded.getResults().getOrDefault(row, Collections.emptyMap());
                        ColumnOrSuperColumn lastColumn = values.get(values.size() - 1);
                        byte[] lastCol = CassandraKeyValueServices.decomposeName(lastColumn.getColumn()).getLhSide();
                        // Same idea as the getRows case to handle seeing only newer entries of a column
                        boolean completedCell = ret.get(Cell.create(row, lastCol)) != null;
                        if (isEndOfColumnRange(completedCell, lastCol, values.size(), batchColumnRangeSelection)) {
                            return SimpleTokenBackedResultsPage.create(lastCol, ret.entrySet(), false);
                        }
                        byte[] nextCol = getNextColumnRangeColumn(completedCell, lastCol);
                        return SimpleTokenBackedResultsPage.create(nextCol, ret.entrySet(), true);
                    }

                    @Override
                    public String toString() {
                        return "multiget_slice(" + tableRef.getQualifiedName()
                                + ", single row, " + batchColumnRangeSelection.getBatchHint() + " batch hint)";
                    }
                });
            }

        }.iterator());
    }

    private static boolean isEndOfColumnRange(boolean completedCell, byte[] lastCol, int numRawResults,
                                       BatchColumnRangeSelection columnRangeSelection) {
        return (numRawResults < columnRangeSelection.getBatchHint())
                || (completedCell
                    && (RangeRequests.isLastRowName(lastCol)
                        || Arrays.equals(
                            RangeRequests.nextLexicographicName(lastCol),
                            columnRangeSelection.getEndCol())));
    }

    private static byte[] getNextColumnRangeColumn(boolean completedCell, byte[] lastCol) {
        if (!completedCell) {
            return lastCol;
        } else {
            return RangeRequests.nextLexicographicName(lastCol);
        }
    }

    private static Range createColumnRange(byte[] startColOrEmpty, byte[] endColExlusiveOrEmpty, long startTs) {
        ByteBuffer start = startColOrEmpty.length == 0
                ? Range.UNBOUND_START
                : Range.startOfColumn(startColOrEmpty, startTs);
        ByteBuffer end = endColExlusiveOrEmpty.length == 0
                ? Range.UNBOUND_END
                : Range.endOfColumnIncludingSentinels(RangeRequests.previousLexicographicName(endColExlusiveOrEmpty));
        return Range.of(start, end);
    }

    /**
     * Puts values into the key-value store. This call <i>does not</i> guarantee atomicity across cells.
     * On failure, it is possible that some of the requests have succeeded (without having been rolled
     * back). Similarly, concurrent batched requests may interleave.
     * <p>
     * Requires a quorum of Cassandra nodes to be reachable.
     *
     * @param tableRef the name of the table to put values into.
     * @param values map containing the key-value entries to put.
     * @param timestamp must be non-negative and not equal to {@link Long#MAX_VALUE}
     *
     * @throws AtlasDbDependencyException if fewer than a quorum of Cassandra nodes are reachable.
     */
    @Override
    public void put(final TableReference tableRef, final Map<Cell, byte[]> values, final long timestamp) {
        try {
            cellValuePutter.put("put", tableRef,
                    KeyValueServices.toConstantTimestampValues(values.entrySet(), timestamp));
        } catch (Exception e) {
            throw Throwables.unwrapAndThrowAtlasDbDependencyException(e);
        }
    }

    /**
     * Puts values into the key-value store with individually specified timestamps. This call <i>does not</i>
     * guarantee atomicity across cells. On failure, it is possible that some of the requests have succeeded
     * (without having been rolled back). Similarly, concurrent batched requests may interleave.
     * <p>
     * Requires a quorum of Cassandra nodes to be reachable.
     *
     * @param tableRef the name of the table to put values into.
     * @param values map containing the key-value entries to put with
     *               non-negative timestamps less than {@link Long#MAX_VALUE}.
     *
     * @throws AtlasDbDependencyException if fewer than a quorum of Cassandra nodes are reachable.
     */
    @Override
    public void putWithTimestamps(TableReference tableRef, Multimap<Cell, Value> values) {
        try {
            cellValuePutter.put("putWithTimestamps", tableRef, values.entries());
        } catch (Exception e) {
            throw Throwables.unwrapAndThrowAtlasDbDependencyException(e);
        }
    }

    @Override
    protected int getMultiPutBatchCount() {
        return config.mutationBatchCount();
    }

    /**
     * Puts values into the key-value store. This call <i>does not</i> guarantee atomicity across cells.
     * On failure, it is possible that some of the requests have succeeded (without having been rolled
     * back). Similarly, concurrent batched requests may interleave.
     * <p>
     * Overridden to batch more intelligently than the default implementation.
     * <p>
     * Requires a quorum of Cassandra nodes to be reachable.
     *
     * @param valuesByTable map containing the key-value entries to put by table.
     * @param timestamp must be non-negative and not equal to {@link Long#MAX_VALUE}
     *
     * @throws AtlasDbDependencyException if fewer than a quorum of Cassandra nodes are reachable.
     */
    @Override
    public void multiPut(Map<TableReference, ? extends Map<Cell, byte[]>> valuesByTable, long timestamp)
            throws KeyAlreadyExistsException {
        List<TableCellAndValue> flattened = Lists.newArrayList();
        for (Map.Entry<TableReference, ? extends Map<Cell, byte[]>> tableAndValues : valuesByTable.entrySet()) {
            for (Map.Entry<Cell, byte[]> entry : tableAndValues.getValue().entrySet()) {
                flattened.add(new TableCellAndValue(tableAndValues.getKey(), entry.getKey(), entry.getValue()));
            }
        }
        Map<InetSocketAddress, List<TableCellAndValue>> partitionedByHost = HostPartitioner.partitionByHost(clientPool,
                flattened, TableCellAndValue.EXTRACT_ROW_NAME_FUNCTION);

        List<Callable<Void>> callables = Lists.newArrayList();
        for (Map.Entry<InetSocketAddress, List<TableCellAndValue>> entry : partitionedByHost.entrySet()) {
            callables.addAll(getMultiPutTasksForSingleHost(entry.getKey(), entry.getValue(), timestamp));
        }
        taskRunner.runAllTasksCancelOnFailure(callables);
    }

    private List<Callable<Void>> getMultiPutTasksForSingleHost(final InetSocketAddress host,
                                                               Collection<TableCellAndValue> values,
                                                               final long timestamp) {
        Iterable<List<TableCellAndValue>> partitioned =
                IterablePartitioner.partitionByCountAndBytes(values,
                        getMultiPutBatchCount(),
                        getMultiPutBatchSizeBytes(),
                        extractTableNames(values).toString(),
                        TableCellAndValue.SIZING_FUNCTION);
        List<Callable<Void>> tasks = Lists.newArrayList();
        for (final List<TableCellAndValue> batch : partitioned) {
            final Set<TableReference> tableRefs = extractTableNames(batch);
            tasks.add(AnnotatedCallable.wrapWithThreadName(AnnotationType.PREPEND,
                    "Atlas multiPut of " + batch.size() + " cells into " + tableRefs + " on " + host,
                    () -> multiPutForSingleHostInternal(host, tableRefs, batch, timestamp)
            ));
        }
        return tasks;
    }

    private static Set<TableReference> extractTableNames(Iterable<TableCellAndValue> tableCellAndValues) {
        Set<TableReference> tableRefs = Sets.newHashSet();
        for (TableCellAndValue tableCellAndValue : tableCellAndValues) {
            tableRefs.add(tableCellAndValue.tableRef);
        }
        return tableRefs;
    }

    private Void multiPutForSingleHostInternal(final InetSocketAddress host,
                                               final Set<TableReference> tableRefs,
                                               final List<TableCellAndValue> batch,
                                               long timestamp) throws Exception {
        final MutationMap mutationMap = convertToMutations(batch, timestamp);
        return clientPool.runWithRetryOnHost(host, new FunctionCheckedException<CassandraClient, Void, Exception>() {
            @Override
            public Void apply(CassandraClient client) throws Exception {
                return wrappingQueryRunner.batchMutate("multiPut", client, tableRefs, mutationMap,
                        WRITE_CONSISTENCY);
            }

            @Override
            public String toString() {
                return "batch_mutate(" + host + ", " + tableRefs + ", " + batch.size() + " values)";
            }
        });
    }

    private static MutationMap convertToMutations(List<TableCellAndValue> batch, long timestamp) {
        MutationMap mutationMap = new MutationMap();
        for (TableCellAndValue tableCellAndValue : batch) {
            Cell cell = tableCellAndValue.cell;
            Column col = CassandraKeyValueServices.createColumn(
                    cell,
                    Value.create(tableCellAndValue.value, timestamp));
            ColumnOrSuperColumn colOrSup = new ColumnOrSuperColumn();
            colOrSup.setColumn(col);
            Mutation mutation = new Mutation();
            mutation.setColumn_or_supercolumn(colOrSup);

            mutationMap.addMutationForCell(cell, tableCellAndValue.tableRef, mutation);
        }
        return mutationMap;
    }

    /**
     * Truncate a table in the key-value store.
     * <p>
     * This is preferred to dropping and re-adding a table, as live schema changes can
     * be a complicated topic for distributed databases.
     * <p>
     * Requires all Cassandra nodes to be reachable.
     *
     * @param tableRef the name of the table to truncate.
     *
     * @throws AtlasDbDependencyException if not all Cassandra nodes are reachable.
     * @throws (? extends RuntimeException) if the table does not exist.
     */
    @Override
    public void truncateTable(final TableReference tableRef) {
        truncateTables(ImmutableSet.of(tableRef));
    }

    /**
     * Truncates tables in the key-value store.
     * <p>
     * This can be slightly faster than repeatedly truncating individual tables.
     * <p>
     * Requires all Cassandra nodes to be reachable.
     *
     * @param tablesToTruncate set od tables to truncate.
     *
     * @throws AtlasDbDependencyException if not all Cassandra nodes are reachable.
     * @throws (? extends RuntimeException) if the table does not exist.
     */
    @Override
    public void truncateTables(final Set<TableReference> tablesToTruncate) {
        cassandraTableTruncator.truncateTables(tablesToTruncate);
    }

    /**
     * Deletes values from the key-value store.
     * <p>
     * Requires all Cassandra nodes to be up and available, otherwise throws an PalantirRuntimeException.
     *
     * @param tableRef the name of the table to delete values from.
     * @param keys map containing the keys to delete values for.
     *
     * @throws PalantirRuntimeException if not all hosts respond successfully.
     */
    @Override
    public void delete(TableReference tableRef, Multimap<Cell, Long> keys) {
        new CellDeleter(clientPool,
                wrappingQueryRunner,
                DELETE_CONSISTENCY,
                mutationTimestampProvider.getDeletionTimestampOperatorForBatchDelete()).delete(tableRef, keys);
    }

    @VisibleForTesting
    CfDef getCfForTable(TableReference tableRef, byte[] rawMetadata, int gcGraceSeconds) {
        return ColumnFamilyDefinitions
                .getCfDef(config.getKeyspaceOrThrow(), tableRef, gcGraceSeconds, rawMetadata);
    }

    // TODO(unknown): after cassandra change: handle multiRanges
    @Override
    @Idempotent
    public Map<RangeRequest, TokenBackedBasicResultsPage<RowResult<Value>, byte[]>> getFirstBatchForRanges(
            TableReference tableRef,
            Iterable<RangeRequest> rangeRequests,
            long timestamp) {
        int concurrency = config.rangesConcurrency();
        return KeyValueServices.getFirstBatchForRangesUsingGetRangeConcurrent(
                executor, this, tableRef, rangeRequests, timestamp, concurrency);
    }


    // TODO(unknown): after cassandra change: handle reverse ranges
    // TODO(unknown): after cassandra change: handle column filtering
    /**
     * For each row in the specified range, returns the most recent version strictly before timestamp. Requires a
     * quorum of Cassandra nodes to be reachable.
     *
     * Remember to close any {@link ClosableIterator}s you get in a finally block.
     *
     * @param rangeRequest the range to load.
     * @param timestamp specifies the maximum timestamp (exclusive) at which to retrieve each row's value.
     *
     * @throws AtlasDbDependencyException if fewer than a quorum of Cassandra nodes are reachable.
     */
    @Override
    @Idempotent
    public ClosableIterator<RowResult<Value>> getRange(
            TableReference tableRef,
            RangeRequest rangeRequest,
            long timestamp) {
        return rangeLoader.getRange(tableRef, rangeRequest, timestamp);
    }

    /**
     * Gets timestamp values from the key-value store. For each row, this returns all associated
     * timestamps &lt; given_ts.
     * <p>
     * This method has stronger consistency guarantees than regular read requests. This must return all timestamps
     * stored anywhere in the system (because of sweep). Unless all nodes are up and available, this method will
     * throw an InsufficientConsistencyException.
     *
     * @param tableRef the name of the table to read from.
     * @param rangeRequest the range to load.
     * @param timestamp the maximum timestamp to load.
     *
     * @throws InsufficientConsistencyException if not all hosts respond successfully.
     */
    @Override
    @Idempotent
    public ClosableIterator<RowResult<Set<Long>>> getRangeOfTimestamps(
            TableReference tableRef,
            RangeRequest rangeRequest,
            long timestamp) {
        CandidateCellForSweepingRequest request = ImmutableCandidateCellForSweepingRequest.builder()
                .startRowInclusive(rangeRequest.getStartInclusive())
                .maxTimestampExclusive(timestamp)
                .shouldCheckIfLatestValueIsEmpty(false)
                .shouldDeleteGarbageCollectionSentinels(true)
                .build();
        return getCandidateRowsForSweeping("getRangeOfTimestamps", tableRef, request)
                .flatMap(rows -> rows)
                .map(CandidateRowForSweeping::toRowResult)
                .stopWhen(rowResult -> !rangeRequest.inRange(rowResult.getRowName()));
    }

    @Override
    public ClosableIterator<List<CandidateCellForSweeping>> getCandidateCellsForSweeping(
            TableReference tableRef,
            CandidateCellForSweepingRequest request) {
        return getCandidateRowsForSweeping("getCandidateCellsForSweeping", tableRef, request)
                .map(rows -> rows.stream()
                        .map(CandidateRowForSweeping::cells)
                        .flatMap(List::stream)
                        .collect(Collectors.toList()));
    }

    private ClosableIterator<List<CandidateRowForSweeping>> getCandidateRowsForSweeping(
            String kvsMethodName,
            TableReference tableRef,
            CandidateCellForSweepingRequest request) {
        RowGetter rowGetter = new RowGetter(clientPool, queryRunner, ConsistencyLevel.ALL, tableRef);
        return new CandidateRowsForSweepingIterator(
                (iteratorTableRef, cells, maxTimestampExclusive) ->
                        get(kvsMethodName, iteratorTableRef, cells, maxTimestampExclusive),
                newInstrumentedCqlExecutor(),
                rowGetter,
                tableRef,
                request,
                config);
    }

    /**
     * Returns a sorted list of row keys in the specified range; see
     * {@link CassandraKeyValueService#getRowKeysInRange(TableReference, byte[], byte[], int)}.
     *
     * Implementation specific: this method specifically does not read any of the columns and can therefore be used
     * in the presence of wide rows. However, as a side-effect, it may return row where the row only contains Cassandra
     * tombstones.
     */
    @Override
    public List<byte[]> getRowKeysInRange(TableReference tableRef, byte[] startRow, byte[] endRow, int maxResults) {
        RowGetter rowGetter = new RowGetter(clientPool, queryRunner, ConsistencyLevel.QUORUM, tableRef);
        return rowGetter.getRowKeysInRange(startRow, endRow, maxResults);
    }

    private CqlExecutor newInstrumentedCqlExecutor() {
        return AtlasDbMetrics.instrument(metricsManager.getRegistry(),
                CqlExecutor.class,
                new CqlExecutorImpl(clientPool, ConsistencyLevel.ALL));
    }

    /**
     * Drop the table, and also delete its table metadata. Requires a quorum of Cassandra nodes to be reachable.
     *
     * @param tableRef the name of the table to drop.
     *
     * @throws AtlasDbDependencyException if fewer than a quorum of Cassandra nodes are reachable, or the cluster
     * cannot come to an agreement on schema versions. Note that this method is not atomic: if quorum is lost during
     * its execution or Cassandra nodes fail to settle on a schema version after the Cassandra schema is mutated, we
     * may drop the tables, but fail to to persist the changes to the _metadata table.
     *
     * @throws UncheckedExecutionException if there are multiple schema mutation lock tables.
     */
    @Override
    public void dropTable(final TableReference tableRef) {
        dropTables(ImmutableSet.of(tableRef));
    }

    /**
     * Drop the tables, and also delete their table metadata. Requires a quorum of Cassandra nodes to be reachable.
     * <p>
     * Main gains here vs. dropTable:
     *    - problems excepting, we will basically be serializing a rapid series of schema changes
     *      through a single host checked out from the client pool, so reduced chance of schema disagreement issues
     *    - client-side in-memory lock to prevent misbehaving callers from shooting themselves in the foot
     *    - one less round trip
     *
     * @param tablesToDrop the set of tables to drop.
     *
     * @throws AtlasDbDependencyException if fewer than a quorum of Cassandra nodes are reachable, or the cluster
     * cannot come to an agreement on schema versions. Note that this method is not atomic: if quorum is lost during
     * its execution or Cassandra nodes fail to settle on a schema version after the Cassandra schema is mutated, we
     * may drop the tables, but fail to to persist the changes to the _metadata table.
     * @throws UncheckedExecutionException if there are multiple schema mutation lock tables.
     */
    @Override
    public void dropTables(final Set<TableReference> tablesToDrop) {
        cassandraTableDropper.dropTables(tablesToDrop);
    }

    /**
     * Creates a table with the specified name. If the table already exists, no action is performed
     * (the table is left in its current state). Requires a quorum of Cassandra nodes to be reachable.
     *
     * @param tableRef the name of the table to create.
     * @param metadata the metadata of the table to create.
     *
     * @throws AtlasDbDependencyException if fewer than a quorum of Cassandra nodes are reachable, or the cluster
     * cannot come to an agreement on schema versions. Note that this method is not atomic: if quorum is lost during
     * its execution or Cassandra nodes fail to settle on a schema version after the Cassandra schema is mutated, we
     * may fail to persist the changes to the _metadata table.
     * @throws UncheckedExecutionException if there are multiple schema mutation lock tables.
     */
    @Override
    public void createTable(final TableReference tableRef, final byte[] metadata) {
        createTables(ImmutableMap.of(tableRef, metadata));
    }

    /**
     * Creates a table with the specified name. If the table already exists, no action is performed
     * (the table is left in its current state).
     * <p>
     * Requires a quorum of Cassandra nodes to be up and available.
     * <p>
     * Main gains here vs. createTable:
     *    - problems excepting, we will basically be serializing a rapid series of schema changes
     *      through a single host checked out from the client pool, so reduced chance of schema disagreement issues
     *    - client-side in-memory lock to prevent misbehaving callers from shooting themselves in the foot
     *    - one less round trip
     * <p>
     * createTables(existingTable, newMetadata) can perform a metadata-only update. Additionally, it is possible
     * that this metadata-only update performs a schema mutation by altering the CFDef (e. g., user changes metadata
     * of existing table to have new compression block size). This does not require the schema mutation lock, as it
     * does not alter the CfId
     *
     * @param tablesToMetadata a mapping of names of tables to create to their respective metadata.
     *
     * @throws AtlasDbDependencyException if fewer than a quorum of Cassandra nodes are reachable, or the cluster
     * cannot come to an agreement on schema versions. Note that this method is not atomic: if quorum is lost during
     * its execution or Cassandra nodes fail to settle on a schema version after the Cassandra schema is mutated, we
     * may fail to persist the changes to the _metadata table.
     * @throws UncheckedExecutionException if there are multiple schema mutation lock tables.
     */
    @Override
    public void createTables(final Map<TableReference, byte[]> tablesToMetadata) {
        Map<TableReference, byte[]> tablesToCreate = tableMetadata.filterOutExistingTables(tablesToMetadata);
        Map<TableReference, byte[]> tablesToAlter = tableMetadata.filterOutNoOpMetadataChanges(tablesToMetadata);

        boolean onlyMetadataChangesAreForNewTables = tablesToAlter.keySet().equals(tablesToCreate.keySet());
        boolean putMetadataWillNeedASchemaChange = !onlyMetadataChangesAreForNewTables;

        if (!tablesToCreate.isEmpty()) {
            LoggingArgs.SafeAndUnsafeTableReferences safeAndUnsafe = LoggingArgs.tableRefs(tablesToCreate.keySet());
            log.info("Creating tables {} and {}", safeAndUnsafe.safeTableRefs(), safeAndUnsafe.unsafeTableRefs());
            cassandraTableCreator.createTables(tablesToCreate);
        }
        internalPutMetadataForTables(tablesToAlter, putMetadataWillNeedASchemaChange);
    }

    /**
     * Return the list of tables stored in this key value service. Requires a quorum of Cassandra nodes to be reachable
     * and agree on schema versions.
     * <p>
     * This will not contain the names of any hidden tables (e. g., the _metadata table).
     *
     * @return a set of TableReferences (table names) for all the visible tables
     *
     * @throws AtlasDbDependencyException if fewer than a quorum of Cassandra nodes are reachable, or the cluster
     * cannot come to an agreement on schema versions.
     */
    @Override
    public Set<TableReference> getAllTableNames() {
        return cassandraTables.getTableReferencesWithoutFiltering()
                .filter(tr -> !HiddenTables.isHidden(tr))
                .collect(Collectors.toSet());
    }

    /**
     * Gets the metadata for a given table. Also useful for checking to see if a table exists. Requires a quorum of
     * Cassandra nodes to be reachable.
     *
     * @param tableRef the name of the table to get metadata for.
     *
     * @return a byte array representing the metadata for the table. Array is empty if no table
     * with the given name exists. Consider {@link TableMetadata#BYTES_HYDRATOR} for hydrating.
     *
     * @throws AtlasDbDependencyException if fewer than a quorum of Cassandra nodes are reachable.
     */
    @Override
    public byte[] getMetadataForTable(TableReference tableRef) {
        // try and get with a single-key lookup
        String lowerCaseTableName = tableRef.getQualifiedName().toLowerCase();
        Map<Cell, Value> rows = getRows(AtlasDbConstants.DEFAULT_METADATA_TABLE,
                ImmutableSet.of(lowerCaseTableName.getBytes()),
                ColumnSelection.all(),
                Long.MAX_VALUE);

        if (!rows.isEmpty()) {
            return Iterables.getOnlyElement(rows.values()).getContents();
        }

        // if unsuccessful with fast code-path, we need to check if this table exists but was written at a key
        // before we started enforcing only writing lower-case canonicalised versions of keys
        return Optional.ofNullable(getMetadataForTables().get(tableRef)).orElse(AtlasDbConstants.EMPTY_TABLE_METADATA);
    }

    private static boolean matchingIgnoreCase(@Nullable TableReference t1, TableReference t2) {
        if (t1 != null) {
            return t1.getQualifiedName().toLowerCase().equals(t2.getQualifiedName().toLowerCase());
        } else {
            return t2 == null;
        }
    }

    /**
     * Gets the metadata for all non-hidden tables. Requires a quorum of Cassandra nodes to be reachable.
     *
     * @return a mapping of table names to their respective metadata in form of a byte array.  Consider
     * {@link TableMetadata#BYTES_HYDRATOR} for hydrating.
     *
     * @throws AtlasDbDependencyException if fewer than a quorum of Cassandra nodes are available.
     */
    @Override
    public Map<TableReference, byte[]> getMetadataForTables() {
        return tableMetadata.getMetadataForTables();
    }

    /**
     * Records the specified metadata for a given table. Requires a quorum of Cassandra nodes to be reachable.
     *
     * @param tableRef the name of the table to record metadata for.
     * @param meta a byte array representing the metadata to record.
     *
     * @throws AtlasDbDependencyException if fewer than a quorum of Cassandra nodes are reachable, or the cluster
     * cannot come to an agreement on schema versions. Note that this method is not atomic: if quorum is lost during
     * its execution or Cassandra nodes fail to settle on a schema version after the Cassandra schema is mutated, we
     * may fail to persist the changes to the _metadata table.
     */
    @Override
    public void putMetadataForTable(final TableReference tableRef, final byte[] meta) {
        putMetadataForTables(ImmutableMap.of(tableRef, meta));
    }

    /**
     * For each specified table records the respective metadata. Requires a quorum of Cassandra nodes to be reachable.
     *
     * @param tableRefToMetadata a mapping from each table's name to the respective byte array representing
     * the metadata to record.
     *
     * @throws AtlasDbDependencyException if fewer than a quorum of Cassandra nodes are reachable, or the cluster
     * cannot come to an agreement on schema versions. Note that this method is not atomic: if quorum is lost during
     * its execution or Cassandra nodes fail to settle on a schema version after the Cassandra schema is mutated, we
     * may fail to persist the changes to the _metadata table.
     */
    @Override
    public void putMetadataForTables(final Map<TableReference, byte[]> tableRefToMetadata) {
        internalPutMetadataForTables(tableRefToMetadata, true);
    }

    @SuppressWarnings("checkstyle:RegexpSinglelineJava")
    private void internalPutMetadataForTables(
            Map<TableReference, byte[]> tableRefToMetadata, boolean possiblyNeedToPerformSettingsChanges) {
        if (tableRefToMetadata.isEmpty()) {
            return;
        }

        Map<TableReference, Cell> tableRefToNewCell = Maps.transformEntries(
                tableRefToMetadata, (tableRef, metadata) -> CassandraKeyValueServices.getMetadataCell(tableRef));
        Map<TableReference, Cell> tableRefToOldCell = Maps.transformEntries(
                tableRefToMetadata, (tableRef, metadata) -> CassandraKeyValueServices.getOldMetadataCell(tableRef));

        // technically we're racing other nodes from here on, during an update period,
        // but the penalty for not caring is just some superfluous schema mutations and a
        // few dead rows in the metadata table.
        Map<Cell, Value> existingMetadataAtNewName = get(AtlasDbConstants.DEFAULT_METADATA_TABLE,
                tableRefToNewCell.values().stream()
                        .collect(Collectors.toMap(Functions.identity(), Functions.constant(Long.MAX_VALUE))));

        Map<Cell, Value> existingMetadataAtOldName = get(AtlasDbConstants.DEFAULT_METADATA_TABLE,
                tableRefToOldCell.values().stream()
                        .collect(Collectors.toMap(Functions.identity(), Functions.constant(Long.MAX_VALUE))));

        final Map<Cell, byte[]> updatedMetadata = Maps.newHashMap();
        final Set<CfDef> updatedCfs = Sets.newHashSet();

        tableRefToNewCell.forEach((tableRef, newCell) -> {
            if (existingMetadataAtNewName.containsKey(newCell)) {
                if (metadataIsDifferent(
                        existingMetadataAtNewName.get(newCell).getContents(), tableRefToMetadata.get(tableRef))) {
                    // found existing metadata at new name, but we're performing an update
                    updatedMetadata.put(newCell, tableRefToMetadata.get(tableRef));
                    updatedCfs.add(getCfForTable(tableRef, tableRefToMetadata.get(tableRef), config.gcGraceSeconds()));
                }
            } else if (existingMetadataAtOldName.containsKey(tableRefToOldCell.get(tableRef))) {
                if (metadataIsDifferent(
                        existingMetadataAtOldName.get(tableRefToOldCell.get(tableRef)).getContents(),
                        tableRefToMetadata.get(tableRef))) {
                    // found existing metadata at old name, but we're performing an update
                    updatedMetadata.put(tableRefToOldCell.get(tableRef), tableRefToMetadata.get(tableRef));
                    updatedCfs.add(getCfForTable(tableRef, tableRefToMetadata.get(tableRef), config.gcGraceSeconds()));
                }
            } else {
                // didn't find an existing metadata at old or new names, this is completely new;
                // thus, let's write it out with the new format
                updatedMetadata.put(tableRefToNewCell.get(tableRef), tableRefToMetadata.get(tableRef));
                updatedCfs.add(getCfForTable(tableRef, tableRefToMetadata.get(tableRef), config.gcGraceSeconds()));
            }
        });

        if (!updatedMetadata.isEmpty()) {
            putMetadataAndMaybeAlterTables(possiblyNeedToPerformSettingsChanges, updatedMetadata, updatedCfs);
        }
    }

    private static boolean metadataIsDifferent(byte[] existingMetadata, byte[] requestMetadata) {
        return !Arrays.equals(existingMetadata, requestMetadata);
    }

    private void putMetadataAndMaybeAlterTables(
            boolean possiblyNeedToPerformSettingsChanges,
            Map<Cell, byte[]> newMetadata,
            Collection<CfDef> updatedCfs) {
        try {
            clientPool.runWithRetry(client -> {
                if (possiblyNeedToPerformSettingsChanges) {
                    for (CfDef cf : updatedCfs) {
                        CassandraKeyValueServices.runWithWaitingForSchemas(
                                () -> client.system_update_column_family(cf),
                                config,
                                client,
                                unsafeSchemaChangeDescriptionForPutMetadataForTable(cf));
                    }
                }
                // Done with actual schema mutation, push the metadata
                put(AtlasDbConstants.DEFAULT_METADATA_TABLE, newMetadata, System.currentTimeMillis());
                return null;
            });
        } catch (Exception e) {
            throw Throwables.unwrapAndThrowAtlasDbDependencyException(e);
        }
    }

<<<<<<< HEAD
    private String unsafeSchemaChangeDescriptionForPutMetadataForTable(CfDef updatedCf) {
        return String.format("after updating the column family for table %s in a call to put metadata for tables",
                CassandraKeyValueServices.tableReferenceFromCfDef(updatedCf));
=======
    private static String schemaChangeDescriptionForPutMetadataForTables(Collection<CfDef> updatedCfs) {
        String tables = updatedCfs.stream()
                .map(CassandraKeyValueServices::tableReferenceFromCfDef)
                .map(Object::toString)
                .collect(Collectors.toList())
                .toString();
        return String.format("after updating the column family for tables %s in a call to put metadata for tables",
                tables);
>>>>>>> 5295aa1d
    }

    @Override
    public void deleteRange(final TableReference tableRef, final RangeRequest range) {
        if (range.equals(RangeRequest.all())) {
            try {
                cassandraTableTruncator.truncateTables(ImmutableSet.of(tableRef));
            } catch (AtlasDbDependencyException e) {
                log.info("Tried to make a deleteRange({}, RangeRequest.all())"
                                + " into a more garbage-cleanup friendly truncate(), but this failed.",
                        LoggingArgs.tableRef(tableRef), e);

                super.deleteRange(tableRef, range);
            }
        } else if (isForSingleRow(range.getStartInclusive(), range.getEndExclusive())) {
            try {
                long timestamp = mutationTimestampProvider.getRemoveTimestamp();
                byte[] row = range.getStartInclusive();
                clientPool.runWithRetry(client -> {
                    client.remove("deleteRange", tableRef, row, timestamp, DELETE_CONSISTENCY);
                    return null;
                });
            } catch (UnavailableException e) {
                throw new InsufficientConsistencyException(
                        "Deleting requires all Cassandra nodes to be up and available.", e);
            } catch (TException e) {
                throw Throwables.unwrapAndThrowAtlasDbDependencyException(e);
            }
        } else {
            super.deleteRange(tableRef, range);
        }
    }

    private static boolean isForSingleRow(byte[] startInclusive, byte[] endExclusive) {
        if (startInclusive.length == 0 || endExclusive.length == 0) {
            return false;
        }
        return Arrays.equals(endExclusive, RangeRequests.nextLexicographicName(startInclusive));
    }

    @Override
    public void deleteAllTimestamps(TableReference tableRef, Map<Cell, Long> maxTimestampExclusiveByCell,
            boolean deleteSentinels) {
        new CellRangeDeleter(clientPool,
                wrappingQueryRunner,
                DELETE_CONSISTENCY,
                mutationTimestampProvider::getRangeTombstoneTimestamp)
                .deleteAllTimestamps(tableRef, maxTimestampExclusiveByCell, deleteSentinels);
    }

    /**
     * Performs non-destructive cleanup when the KVS is no longer needed.
     */
    @Override
    public void close() {
        clientPool.shutdown();
        super.close();
    }

    /**
     * Adds a value with timestamp = Value.INVALID_VALUE_TIMESTAMP to each of the given cells. If
     * a value already exists at that time stamp, nothing is written for that cell.
     * <p>
     * Requires a quorum of Cassandra nodes to be reachable.
     *
     * @param tableRef the name of the table to add the value to.
     * @param cells a set of cells to store the values in.
     *
     * @throws AtlasDbDependencyException if fewer than a quorum of Cassandra nodes are reachable.
     */
    @Override
    public void addGarbageCollectionSentinelValues(TableReference tableRef, Iterable<Cell> cells) {
        try {
            final Value value = Value.create(PtBytes.EMPTY_BYTE_ARRAY, Value.INVALID_VALUE_TIMESTAMP);
            cellValuePutter.putWithOverriddenTimestamps("addGarbageCollectionSentinelValues",
                    tableRef, Iterables.transform(cells, cell -> Maps.immutableEntry(cell, value)));
        } catch (Exception e) {
            throw Throwables.unwrapAndThrowAtlasDbDependencyException(e);
        }
    }

    /**
     * Gets timestamp values from the key-value store. For each cell, this returns all associated
     * timestamps &lt; given_ts.
     * <p>
     * This method has stronger consistency guarantees than regular read requests. This must return
     * all timestamps stored anywhere in the system (because of sweep). Unless all nodes are up and available, this
     * method will throw a PalantirRuntimeException.
     *
     * @param tableRef the name of the table to retrieve timestamps from.
     * @param cells set containg cells to retrieve timestamps for.
     * @param ts maximum timestamp to get (exclusive).
     * @return multimap of timestamps by cell
     *
     * @throws AtlasDbDependencyException if not all Cassandra nodes are reachable.
     */
    @Override
    public Multimap<Cell, Long> getAllTimestamps(TableReference tableRef, Set<Cell> cells, long ts) {
        return cellLoader.getAllTimestamps(tableRef, cells, ts, DELETE_CONSISTENCY);
    }

    /**
     * Puts values into the key-value store. This call <i>does not</i> guarantee
     * atomicity across cells. On failure, it is possible that some of the requests will
     * have succeeded (without having been rolled back). Similarly, concurrent batched requests may
     * interleave.  However, concurrent writes to the same Cell will not both report success.
     * One of them will throw {@link KeyAlreadyExistsException}.
     * <p>
     * Requires a quorum of Cassandra nodes to be reachable.
     *
     * @param tableRef the name of the table to put values into.
     * @param values map containing the key-value entries to put.
     *
     * @throws AtlasDbDependencyException if fewer than a quorum of Cassandra nodes are reachable.
     * @throws KeyAlreadyExistsException if you are putting a Cell with the same timestamp as one that already exists.
     */
    @Override
    public void putUnlessExists(final TableReference tableRef, final Map<Cell, byte[]> values)
            throws KeyAlreadyExistsException {
        try {
            Optional<KeyAlreadyExistsException> failure = clientPool.runWithRetry(client -> {
                Map<ByteString, Map<Cell, byte[]>> partitionedEntries = partitionPerRow(values);

                for (Map.Entry<ByteString, Map<Cell, byte[]>> partition : partitionedEntries.entrySet()) {
                    CASResult casResult = putUnlessExistsSinglePartition(
                            tableRef, client, partition.getKey(), partition.getValue());
                    if (!casResult.isSuccess()) {
                        return Optional.of(new KeyAlreadyExistsException(
                                String.format("The cells in table %s already exist.", tableRef.getQualifiedName()),
                                casResult.getCurrent_values().stream().map(column ->
                                        Cell.create(partition.getKey().toByteArray(), column.getName()))
                                        .collect(Collectors.toList())));
                    }
                }
                return Optional.empty();
            });
            failure.ifPresent(exception -> {
                throw exception;
            });
        } catch (KeyAlreadyExistsException e) {
            throw e;
        } catch (Exception e) {
            throw Throwables.unwrapAndThrowAtlasDbDependencyException(e);
        }
    }

    public static Map<ByteString, Map<Cell, byte[]>> partitionPerRow(Map<Cell, byte[]> values) {
        return values.entrySet().stream()
                .collect(Collectors.groupingBy(
                        entry -> ByteString.of(entry.getKey().getRowName()),
                        Collectors.toMap(Entry::getKey, Entry::getValue)));
    }

    private static CASResult putUnlessExistsSinglePartition(
            TableReference tableRef,
            CassandraClient client,
            ByteString row,
            Map<Cell, byte[]> partition) throws TException {
        return client.put_unless_exists(
                tableRef,
                ByteBuffer.wrap(row.toByteArray()),
                partition.entrySet()
                        .stream()
                        .map(CassandraKeyValueServiceImpl::prepareColumnForPutUnlessExists)
                        .collect(Collectors.toList()),
                ConsistencyLevel.SERIAL,
                WRITE_CONSISTENCY);
    }

    private static Column prepareColumnForPutUnlessExists(Entry<Cell, byte[]> insertion) {
        return new Column(
                CassandraKeyValueServices.makeCompositeBuffer(
                        insertion.getKey().getColumnName(),
                        // Atlas timestamp
                        CassandraConstants.CAS_TABLE_TIMESTAMP))
                // Cassandra timestamp
                .setTimestamp(CassandraConstants.CAS_TABLE_TIMESTAMP)
                .setValue(insertion.getValue());
    }

    @Override
    public CheckAndSetCompatibility getCheckAndSetCompatibility() {
        return CheckAndSetCompatibility.SUPPORTED_DETAIL_ON_FAILURE;
    }

    /**
     * Performs a check-and-set into the key-value store.
     * Please see {@link CheckAndSetRequest} for information about how to create this request,
     * and {@link com.palantir.atlasdb.keyvalue.api.KeyValueService} for more detailed documentation.
     * <p>
     * Does not require all Cassandra nodes to be up and available, works as long as quorum is achieved.
     *
     * @param request the request, including table, cell, old value and new value.
     * @throws CheckAndSetException if the stored value for the cell was not as expected.
     */
    @Override
    public void checkAndSet(final CheckAndSetRequest request) throws CheckAndSetException {
        try {
            CheckAndSetResult<ByteString> casResult = clientPool.runWithRetry(
                    client -> checkAndSetRunner.executeCheckAndSet(client, request));
            if (!casResult.successful()) {
                List<byte[]> currentValues = casResult.existingValues()
                        .stream()
                        .map(ByteString::toByteArray)
                        .collect(Collectors.toList());

                throw new CheckAndSetException(
                        request.cell(),
                        request.table(),
                        request.oldValue().orElse(null),
                        currentValues);
            }
        } catch (CheckAndSetException e) {
            throw e;
        } catch (Exception e) {
            throw Throwables.unwrapAndThrowAtlasDbDependencyException(e);
        }
    }

    @Override
    public void compactInternally(TableReference tableRef) {
        log.info("Called compactInternally on {}, but this is a no-op for Cassandra KVS."
                + "Cassandra should eventually decide to compact this table for itself.",
                LoggingArgs.tableRef(tableRef));
    }

    @Override
    public ClusterAvailabilityStatus getClusterAvailabilityStatus() {
        ClusterAvailabilityStatus clusterStatus = getStatusByRunningOperationsOnEachHost();
        if (isClusterQuorumAvaialble(clusterStatus) && !doesConfigReplicationFactorMatchWithCluster()) {
            return ClusterAvailabilityStatus.TERMINAL;
        }
        return clusterStatus;
    }

    private static boolean isClusterQuorumAvaialble(ClusterAvailabilityStatus clusterStatus) {
        return clusterStatus.equals(ClusterAvailabilityStatus.ALL_AVAILABLE)
                || clusterStatus.equals(ClusterAvailabilityStatus.QUORUM_AVAILABLE);
    }

    private boolean doesConfigReplicationFactorMatchWithCluster() {
        return clientPool.runWithRetry(client -> {
            try {
                CassandraVerifier.currentRfOnKeyspaceMatchesDesiredRf(client, config);
                return true;
            } catch (Exception e) {
                log.warn("The config and Cassandra cluster do not agree on the replication factor.", e);
                return false;
            }
        });
    }

    private ClusterAvailabilityStatus getStatusByRunningOperationsOnEachHost() {
        int countUnreachableNodes = 0;
        for (InetSocketAddress host : clientPool.getCurrentPools().keySet()) {
            try {
                clientPool.runOnHost(host, CassandraVerifier.healthCheck);
                if (!partitionerIsValid(host)) {
                    return ClusterAvailabilityStatus.TERMINAL;
                }
            } catch (Exception e) {
                countUnreachableNodes++;
            }
        }
        return getNodeAvailabilityStatus(countUnreachableNodes);
    }

    private boolean partitionerIsValid(InetSocketAddress host) {
        try {
            clientPool.runOnHost(host, clientPool.getValidatePartitioner());
            return true;
        } catch (Exception e) {
            return false;
        }
    }

    private ClusterAvailabilityStatus getNodeAvailabilityStatus(int countUnreachableNodes) {
        if (countUnreachableNodes == 0) {
            return ClusterAvailabilityStatus.ALL_AVAILABLE;
        } else if (isQuorumAvailable(countUnreachableNodes)) {
            return ClusterAvailabilityStatus.QUORUM_AVAILABLE;
        } else {
            return ClusterAvailabilityStatus.NO_QUORUM_AVAILABLE;
        }
    }

    private boolean isQuorumAvailable(int countUnreachableNodes) {
        int replicationFactor = config.replicationFactor();
        return countUnreachableNodes < (replicationFactor + 1) / 2;
    }

    @Override
    public CassandraClientPool getClientPool() {
        return clientPool;
    }

    @Override
    public TracingQueryRunner getTracingQueryRunner() {
        return queryRunner;
    }

    @Override
    public CassandraTables getCassandraTables() {
        return cassandraTables;
    }

    @Override
    public boolean performanceIsSensitiveToTombstones() {
        return true;
    }

    private static class TableCellAndValue {
        private static final Function<TableCellAndValue, byte[]> EXTRACT_ROW_NAME_FUNCTION =
                input -> input.cell.getRowName();

        private static final Function<TableCellAndValue, Long> SIZING_FUNCTION =
                input -> input.value.length + Cells.getApproxSizeOfCell(input.cell);

        private final TableReference tableRef;
        private final Cell cell;
        private final byte[] value;

        TableCellAndValue(TableReference tableRef, Cell cell, byte[] value) {
            this.tableRef = tableRef;
            this.cell = cell;
            this.value = value;
        }
    }
}<|MERGE_RESOLUTION|>--- conflicted
+++ resolved
@@ -1504,20 +1504,9 @@
         }
     }
 
-<<<<<<< HEAD
     private String unsafeSchemaChangeDescriptionForPutMetadataForTable(CfDef updatedCf) {
         return String.format("after updating the column family for table %s in a call to put metadata for tables",
                 CassandraKeyValueServices.tableReferenceFromCfDef(updatedCf));
-=======
-    private static String schemaChangeDescriptionForPutMetadataForTables(Collection<CfDef> updatedCfs) {
-        String tables = updatedCfs.stream()
-                .map(CassandraKeyValueServices::tableReferenceFromCfDef)
-                .map(Object::toString)
-                .collect(Collectors.toList())
-                .toString();
-        return String.format("after updating the column family for tables %s in a call to put metadata for tables",
-                tables);
->>>>>>> 5295aa1d
     }
 
     @Override
