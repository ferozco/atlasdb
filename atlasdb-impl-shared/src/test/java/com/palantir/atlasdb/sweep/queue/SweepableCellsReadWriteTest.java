/*
 * Copyright 2018 Palantir Technologies, Inc. All rights reserved.
 *
 * Licensed under the BSD-3 License (the "License");
 * you may not use this file except in compliance with the License.
 * You may obtain a copy of the License at
 *
 * http://opensource.org/licenses/BSD-3-Clause
 *
 * Unless required by applicable law or agreed to in writing, software
 * distributed under the License is distributed on an "AS IS" BASIS,
 * WITHOUT WARRANTIES OR CONDITIONS OF ANY KIND, either express or implied.
 * See the License for the specific language governing permissions and
 * limitations under the License.
 */

package com.palantir.atlasdb.sweep.queue;

import static org.assertj.core.api.Assertions.assertThat;

import static com.palantir.atlasdb.sweep.queue.ShardAndStrategy.conservative;
import static com.palantir.atlasdb.sweep.queue.ShardAndStrategy.thorough;
<<<<<<< HEAD
=======
import static com.palantir.atlasdb.sweep.queue.SweepableCellsWriter.MAX_CELLS_DEDICATED;
import static com.palantir.atlasdb.sweep.queue.SweepableCellsWriter.MAX_CELLS_GENERIC;
>>>>>>> 0c53359a
import static com.palantir.atlasdb.sweep.queue.WriteInfoPartitioner.SHARDS;

import java.util.List;

import org.junit.Before;
import org.junit.Ignore;
import org.junit.Test;

public class SweepableCellsReadWriteTest extends SweepQueueReadWriteTest {
    private SweepableCellsReader reader;

    int shard;
    int shard2;

    @Before
    public void setup() {
        super.setup();
        writer = new SweepableCellsWriter(kvs, partitioner);
        reader = new SweepableCellsReader(kvs);

        shard = writeToDefault(writer, TS, true);
        shard2 = writeToDefault(writer, TS2, false);
    }

    @Test
    public void canReadSingleEntryInSingleShard() {
        assertThat(reader.getLatestWrites(TS_REF, conservative(shard)))
<<<<<<< HEAD
                .containsExactly(WriteInfo.write(TABLE_REF, DEFAULT_CELL, TS));
        assertThat(reader.getLatestWrites(TS2_REF, thorough(shard2)))
                .containsExactly(WriteInfo.write(TABLE_REF2, DEFAULT_CELL, TS2));
=======
                .containsExactly(WriteInfo.of(TABLE_REF, DEFAULT_CELL, false, TS));
        assertThat(reader.getLatestWrites(TS2_REF, thorough(shard2)))
                .containsExactly(WriteInfo.of(TABLE_REF2, DEFAULT_CELL, false, TS2));
>>>>>>> 0c53359a
    }

    @Test
    public void canReadSingleTombstoneInSameShard() {
        int tombstoneShard = putTombstone(writer, TS + 1, DEFAULT_CELL, true);
        assertThat(reader.getLatestWrites(TS_REF, conservative(tombstoneShard)))
<<<<<<< HEAD
                .containsExactly(WriteInfo.write(TABLE_REF, DEFAULT_CELL, TS + 1));
=======
                .containsExactly(WriteInfo.of(TABLE_REF, DEFAULT_CELL, true, TS + 1));
>>>>>>> 0c53359a
    }

    @Test
    public void getOnlyMostRecentTimestampForCellAndTableRef() {
        writeToDefault(writer, TS - 1, true);
        writeToDefault(writer, TS + 2, true);
        writeToDefault(writer, TS - 2, true);
        writeToDefault(writer, TS + 1, true);
        assertThat(reader.getLatestWrites(TS_REF, conservative(shard)))
<<<<<<< HEAD
                .containsExactly(WriteInfo.write(TABLE_REF, DEFAULT_CELL, TS + 2));
=======
                .containsExactly(WriteInfo.of(TABLE_REF, DEFAULT_CELL, false, TS + 2));
>>>>>>> 0c53359a
    }

    @Test
    public void canReadMultipleEntriesInSingleShardDifferentTransactions() {
        int fixedShard = writeToCell(writer, TS, getCellWithFixedHash(1), true);
        assertThat(writeToCell(writer, TS + 1, getCellWithFixedHash(2), true)).isEqualTo(fixedShard);
        assertThat(reader.getLatestWrites(TS_REF, conservative(fixedShard))).containsExactlyInAnyOrder(
<<<<<<< HEAD
                WriteInfo.write(TABLE_REF, getCellWithFixedHash(1), TS),
                WriteInfo.write(TABLE_REF, getCellWithFixedHash(2), TS + 1));
=======
                WriteInfo.of(TABLE_REF, getCellWithFixedHash(1), false, TS),
                WriteInfo.of(TABLE_REF, getCellWithFixedHash(2), false, TS + 1));
>>>>>>> 0c53359a
    }

    @Test
    public void canReadMultipleEntriesInSingleShardSameTransactionNotDedicated() {
        List<WriteInfo> writes = writeToUniqueCellsInSameShard(writer, TS, 10, true);
        ShardAndStrategy fixedShardAndStrategy = conservative(writes.get(0).toShard(SHARDS));
        assertThat(writes.size()).isEqualTo(10);
        assertThat(reader.getLatestWrites(TS_REF, fixedShardAndStrategy)).hasSameElementsAs(writes);
    }

    @Test
<<<<<<< HEAD
    public void canReadMultipleEntriesInSingleShardSameTransactionDedicated() {
        List<WriteInfo> writes = writeToUniqueCellsInSameShard(writer, TS, 257, true);
        ShardAndStrategy fixedShardAndStrategy = conservative(writes.get(0).toShard(SHARDS));
        assertThat(writes.size()).isEqualTo(257);
=======
    public void canReadMultipleEntriesInSingleShardSameTransactionOneDedicated() {
        List<WriteInfo> writes = writeToUniqueCellsInSameShard(writer, TS, MAX_CELLS_GENERIC * 2 + 1, true);
        ShardAndStrategy fixedShardAndStrategy = conservative(writes.get(0).toShard(SHARDS));
        assertThat(writes.size()).isEqualTo(MAX_CELLS_GENERIC * 2 + 1);
        assertThat(reader.getLatestWrites(TS_REF, fixedShardAndStrategy)).hasSameElementsAs(writes);
    }

    @Test
    @Ignore("This test takes 53 minutes to complete. Need to see how it performs with CassandraKVS")
    public void canReadMultipleEntriesInSingleShardSameTransactionMultipleDedicated() {
        List<WriteInfo> writes = writeToUniqueCellsInSameShard(writer, TS, MAX_CELLS_DEDICATED + 1, true);
        ShardAndStrategy fixedShardAndStrategy = conservative(writes.get(0).toShard(SHARDS));
        assertThat(writes.size()).isEqualTo(MAX_CELLS_DEDICATED + 1);
>>>>>>> 0c53359a
        assertThat(reader.getLatestWrites(TS_REF, fixedShardAndStrategy)).hasSameElementsAs(writes);
    }
}<|MERGE_RESOLUTION|>--- conflicted
+++ resolved
@@ -20,11 +20,8 @@
 
 import static com.palantir.atlasdb.sweep.queue.ShardAndStrategy.conservative;
 import static com.palantir.atlasdb.sweep.queue.ShardAndStrategy.thorough;
-<<<<<<< HEAD
-=======
 import static com.palantir.atlasdb.sweep.queue.SweepableCellsWriter.MAX_CELLS_DEDICATED;
 import static com.palantir.atlasdb.sweep.queue.SweepableCellsWriter.MAX_CELLS_GENERIC;
->>>>>>> 0c53359a
 import static com.palantir.atlasdb.sweep.queue.WriteInfoPartitioner.SHARDS;
 
 import java.util.List;
@@ -52,26 +49,16 @@
     @Test
     public void canReadSingleEntryInSingleShard() {
         assertThat(reader.getLatestWrites(TS_REF, conservative(shard)))
-<<<<<<< HEAD
                 .containsExactly(WriteInfo.write(TABLE_REF, DEFAULT_CELL, TS));
         assertThat(reader.getLatestWrites(TS2_REF, thorough(shard2)))
                 .containsExactly(WriteInfo.write(TABLE_REF2, DEFAULT_CELL, TS2));
-=======
-                .containsExactly(WriteInfo.of(TABLE_REF, DEFAULT_CELL, false, TS));
-        assertThat(reader.getLatestWrites(TS2_REF, thorough(shard2)))
-                .containsExactly(WriteInfo.of(TABLE_REF2, DEFAULT_CELL, false, TS2));
->>>>>>> 0c53359a
     }
 
     @Test
     public void canReadSingleTombstoneInSameShard() {
         int tombstoneShard = putTombstone(writer, TS + 1, DEFAULT_CELL, true);
         assertThat(reader.getLatestWrites(TS_REF, conservative(tombstoneShard)))
-<<<<<<< HEAD
                 .containsExactly(WriteInfo.write(TABLE_REF, DEFAULT_CELL, TS + 1));
-=======
-                .containsExactly(WriteInfo.of(TABLE_REF, DEFAULT_CELL, true, TS + 1));
->>>>>>> 0c53359a
     }
 
     @Test
@@ -81,11 +68,7 @@
         writeToDefault(writer, TS - 2, true);
         writeToDefault(writer, TS + 1, true);
         assertThat(reader.getLatestWrites(TS_REF, conservative(shard)))
-<<<<<<< HEAD
                 .containsExactly(WriteInfo.write(TABLE_REF, DEFAULT_CELL, TS + 2));
-=======
-                .containsExactly(WriteInfo.of(TABLE_REF, DEFAULT_CELL, false, TS + 2));
->>>>>>> 0c53359a
     }
 
     @Test
@@ -93,13 +76,8 @@
         int fixedShard = writeToCell(writer, TS, getCellWithFixedHash(1), true);
         assertThat(writeToCell(writer, TS + 1, getCellWithFixedHash(2), true)).isEqualTo(fixedShard);
         assertThat(reader.getLatestWrites(TS_REF, conservative(fixedShard))).containsExactlyInAnyOrder(
-<<<<<<< HEAD
                 WriteInfo.write(TABLE_REF, getCellWithFixedHash(1), TS),
                 WriteInfo.write(TABLE_REF, getCellWithFixedHash(2), TS + 1));
-=======
-                WriteInfo.of(TABLE_REF, getCellWithFixedHash(1), false, TS),
-                WriteInfo.of(TABLE_REF, getCellWithFixedHash(2), false, TS + 1));
->>>>>>> 0c53359a
     }
 
     @Test
@@ -111,12 +89,6 @@
     }
 
     @Test
-<<<<<<< HEAD
-    public void canReadMultipleEntriesInSingleShardSameTransactionDedicated() {
-        List<WriteInfo> writes = writeToUniqueCellsInSameShard(writer, TS, 257, true);
-        ShardAndStrategy fixedShardAndStrategy = conservative(writes.get(0).toShard(SHARDS));
-        assertThat(writes.size()).isEqualTo(257);
-=======
     public void canReadMultipleEntriesInSingleShardSameTransactionOneDedicated() {
         List<WriteInfo> writes = writeToUniqueCellsInSameShard(writer, TS, MAX_CELLS_GENERIC * 2 + 1, true);
         ShardAndStrategy fixedShardAndStrategy = conservative(writes.get(0).toShard(SHARDS));
@@ -130,7 +102,6 @@
         List<WriteInfo> writes = writeToUniqueCellsInSameShard(writer, TS, MAX_CELLS_DEDICATED + 1, true);
         ShardAndStrategy fixedShardAndStrategy = conservative(writes.get(0).toShard(SHARDS));
         assertThat(writes.size()).isEqualTo(MAX_CELLS_DEDICATED + 1);
->>>>>>> 0c53359a
         assertThat(reader.getLatestWrites(TS_REF, fixedShardAndStrategy)).hasSameElementsAs(writes);
     }
 }