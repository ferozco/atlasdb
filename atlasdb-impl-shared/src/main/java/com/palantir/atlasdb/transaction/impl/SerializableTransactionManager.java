--- conflicted
+++ resolved
@@ -196,14 +196,9 @@
             boolean initializeAsync,
             TimestampCache timestampCache,
             MultiTableSweepQueueWriter sweepQueueWriter,
-<<<<<<< HEAD
             Callback<TransactionManager> callback,
             boolean validateLocksOnReads) {
-        SerializableTransactionManager serializableTransactionManager = new SerializableTransactionManager(
-=======
-            Callback<TransactionManager> callback) {
         TransactionManager serializableTransactionManager = new SerializableTransactionManager(
->>>>>>> 828556a1
                 metricsManager,
                 keyValueService,
                 timelockService,
