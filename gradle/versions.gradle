ext.libVersions =
  [
    guava:   '18.0',
    slf4j:   '1.7.5',
    jna:     '4.1.0',
    jsr305:  '1.3.9',
    junit:   '4.12',
    jmock:   '2.8.2',
    logback: '1.1.3',
    mockito: '1.10.17',
    assertj: '3.5.2',
    dropwizard:   '0.8.2',
<<<<<<< HEAD
    dockerComposeRule: '0.20.0',
=======
    dockerComposeRule: '0.21.0',
    commons_codec: '1.10',
>>>>>>> 8a76643f
    commons_lang: '2.6',
    commons_lang3: '3.1',
    commons_io: '2.1',
    commons_dbutils: '1.3',
    http_remoting: '0.13.0',
    joda_time: '2.7',
    json_simple: '1.1.1',
    snappy: '1.1.1.7',
    dagger: '2.0.2',
    immutables: '2.2.8',
    jackson: '2.5.1',
    jackson_annotation: '2.5.0',
    jacoco: '0.7.7.201606060606',
    snakeyaml: '1.12',
    cassandra: '2.2.7',
    cassandra_driver_core: '2.2.0-rc3',
    groovy: '2.4.4',
    hamcrest: '1.3',
    libthrift: '0.9.2',
    protobuf: '2.6.0',
    findbugs: '1.3.9',
    hikariCP: '2.4.7',
    checkstyle: '6.18',
    findbugsAnnotations: '2.0.3',

    // Danger, Will Robinson!
    //
    // This driver has historically low code quality and should be considered a high-risk update.
    // Severe performance regressions in 1202,3,4.
    // Severe correctness issues in 1204,5,6.
    // Update with care and caution.
    postgresql: '9.4.1209',

    c3p0: '0.9.5.1',
    log4j: '1.2.17'
]

configurations.matching({ it.name in ['compile', 'runtime'] }).all {
    resolutionStrategy {
        failOnVersionConflict()
    }
}<|MERGE_RESOLUTION|>--- conflicted
+++ resolved
@@ -10,12 +10,8 @@
     mockito: '1.10.17',
     assertj: '3.5.2',
     dropwizard:   '0.8.2',
-<<<<<<< HEAD
-    dockerComposeRule: '0.20.0',
-=======
     dockerComposeRule: '0.21.0',
     commons_codec: '1.10',
->>>>>>> 8a76643f
     commons_lang: '2.6',
     commons_lang3: '3.1',
     commons_io: '2.1',
