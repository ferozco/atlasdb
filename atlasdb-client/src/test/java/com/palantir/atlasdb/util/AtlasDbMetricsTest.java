/*
 * Copyright 2017 Palantir Technologies, Inc. All rights reserved.
 *
 * Licensed under the BSD-3 License (the "License");
 * you may not use this file except in compliance with the License.
 * You may obtain a copy of the License at
 *
 * http://opensource.org/licenses/BSD-3-Clause
 *
 * Unless required by applicable law or agreed to in writing, software
 * distributed under the License is distributed on an "AS IS" BASIS,
 * WITHOUT WARRANTIES OR CONDITIONS OF ANY KIND, either express or implied.
 * See the License for the specific language governing permissions and
 * limitations under the License.
 */
package com.palantir.atlasdb.util;

import static org.hamcrest.Matchers.equalTo;
import static org.hamcrest.Matchers.is;
import static org.junit.Assert.assertThat;
import static org.mockito.Mockito.mock;

import org.junit.Before;
import org.junit.Rule;
import org.junit.Test;

import com.codahale.metrics.MetricRegistry;
import com.codahale.metrics.SharedMetricRegistries;
<<<<<<< HEAD
import com.palantir.tritium.metrics.MetricRegistries;
=======
>>>>>>> f236d3b8
import com.palantir.tritium.metrics.registry.DefaultTaggedMetricRegistry;
import com.palantir.tritium.metrics.registry.TaggedMetricRegistry;

public class AtlasDbMetricsTest {

    private static final String CUSTOM_METRIC_NAME = "foo";
    private static final String PING_REQUEST = "ping";
    private static final String PING_RESPONSE = "pong";

    private static final MetricRegistry metricRegistry = mock(MetricRegistry.class);
    private static final TaggedMetricRegistry taggedMetricRegistry = mock(TaggedMetricRegistry.class);

    @Rule
    public MetricsRule metricsRule = new MetricsRule();

    @Before
    public void before() throws Exception {
        AtlasDbMetrics.metrics.set(null);
        AtlasDbMetrics.taggedMetrics.set(null);
    }

    @Test
    public void metricsIsDefaultWhenNotSet() {
        assertThat(AtlasDbMetrics.getMetricRegistry(),
                is(equalTo(SharedMetricRegistries.getOrCreate(AtlasDbMetrics.DEFAULT_REGISTRY_NAME))));
    }

    @Test
<<<<<<< HEAD
    public void metricsIsNotDefaultWhenSet() {
        MetricRegistry metricRegistry = mock(MetricRegistry.class);
        TaggedMetricRegistry taggedMetricRegistry = mock(TaggedMetricRegistry.class);
=======
    public void taggedMetricsIsDefaultWhenNotSet() {
        assertThat(AtlasDbMetrics.getTaggedMetricRegistry(),
                is(equalTo(DefaultTaggedMetricRegistry.getDefault())));
    }

    @Test
    public void metricsAreNotDefaultWhenSet() {
>>>>>>> f236d3b8
        AtlasDbMetrics.setMetricRegistries(metricRegistry, taggedMetricRegistry);
        assertThat(AtlasDbMetrics.getMetricRegistry(), is(equalTo(metricRegistry)));
        assertThat(AtlasDbMetrics.getTaggedMetricRegistry(), is(equalTo(taggedMetricRegistry)));
    }

    @Test(expected = NullPointerException.class)
    public void nullMetricsCannotBeSet() {
<<<<<<< HEAD
        AtlasDbMetrics.setMetricRegistries(null, null);
    }

    @Test(expected = NullPointerException.class)
    public void nullTaggedMetricRegistryCannotBeSet() {
        AtlasDbMetrics.setMetricRegistries(new MetricRegistry(), null);
=======
        AtlasDbMetrics.setMetricRegistries(null, taggedMetricRegistry);
    }

    @Test(expected = NullPointerException.class)
    public void nullTaggedMetricsCannotBeSet() {
        AtlasDbMetrics.setMetricRegistries(metricRegistry, null);
>>>>>>> f236d3b8
    }

    @Test
    public void instrumentWithDefaultName() throws Exception {
        MetricRegistry metrics = setMetricRegistry();
        TestService service = AtlasDbMetrics.instrument(TestService.class, () -> PING_RESPONSE);

        assertMetricCountIncrementsAfterPing(metrics, service, MetricRegistry.name(TestService.class, PING_REQUEST));
    }

    @Test
    public void instrumentWithCustomName() throws Exception {
        MetricRegistry metrics = setMetricRegistry();
        TestService service = AtlasDbMetrics.instrument(TestService.class, () -> PING_RESPONSE, CUSTOM_METRIC_NAME);

        assertMetricCountIncrementsAfterPing(metrics, service, MetricRegistry.name(CUSTOM_METRIC_NAME, PING_REQUEST));
    }

    private MetricRegistry setMetricRegistry() {
<<<<<<< HEAD
        MetricRegistry metrics = MetricRegistries.createWithHdrHistogramReservoirs();
        TaggedMetricRegistry taggedMetricRegistry = DefaultTaggedMetricRegistry.getDefault();
        AtlasDbMetrics.setMetricRegistries(metrics, taggedMetricRegistry);
=======
        MetricRegistry metrics = SharedMetricRegistries.getOrCreate("AtlasDbTest");
        TaggedMetricRegistry taggedMetrics = DefaultTaggedMetricRegistry.getDefault();
        AtlasDbMetrics.setMetricRegistries(metrics, taggedMetrics);
>>>>>>> f236d3b8
        return metrics;
    }

    private void assertMetricCountIncrementsAfterPing(
            MetricRegistry metrics,
            TestService service,
            String methodTimerName) {
        assertThat(metrics.timer(methodTimerName).getCount(), is(equalTo(0L)));

        assertThat(service.ping(), is(equalTo(PING_RESPONSE)));

        assertThat(metrics.timer(methodTimerName).getCount(), is(equalTo(1L)));
    }

    public interface TestService {
        String ping();
    }
}<|MERGE_RESOLUTION|>--- conflicted
+++ resolved
@@ -26,10 +26,6 @@
 
 import com.codahale.metrics.MetricRegistry;
 import com.codahale.metrics.SharedMetricRegistries;
-<<<<<<< HEAD
-import com.palantir.tritium.metrics.MetricRegistries;
-=======
->>>>>>> f236d3b8
 import com.palantir.tritium.metrics.registry.DefaultTaggedMetricRegistry;
 import com.palantir.tritium.metrics.registry.TaggedMetricRegistry;
 
@@ -58,11 +54,6 @@
     }
 
     @Test
-<<<<<<< HEAD
-    public void metricsIsNotDefaultWhenSet() {
-        MetricRegistry metricRegistry = mock(MetricRegistry.class);
-        TaggedMetricRegistry taggedMetricRegistry = mock(TaggedMetricRegistry.class);
-=======
     public void taggedMetricsIsDefaultWhenNotSet() {
         assertThat(AtlasDbMetrics.getTaggedMetricRegistry(),
                 is(equalTo(DefaultTaggedMetricRegistry.getDefault())));
@@ -70,7 +61,6 @@
 
     @Test
     public void metricsAreNotDefaultWhenSet() {
->>>>>>> f236d3b8
         AtlasDbMetrics.setMetricRegistries(metricRegistry, taggedMetricRegistry);
         assertThat(AtlasDbMetrics.getMetricRegistry(), is(equalTo(metricRegistry)));
         assertThat(AtlasDbMetrics.getTaggedMetricRegistry(), is(equalTo(taggedMetricRegistry)));
@@ -78,21 +68,12 @@
 
     @Test(expected = NullPointerException.class)
     public void nullMetricsCannotBeSet() {
-<<<<<<< HEAD
-        AtlasDbMetrics.setMetricRegistries(null, null);
-    }
-
-    @Test(expected = NullPointerException.class)
-    public void nullTaggedMetricRegistryCannotBeSet() {
-        AtlasDbMetrics.setMetricRegistries(new MetricRegistry(), null);
-=======
         AtlasDbMetrics.setMetricRegistries(null, taggedMetricRegistry);
     }
 
     @Test(expected = NullPointerException.class)
     public void nullTaggedMetricsCannotBeSet() {
         AtlasDbMetrics.setMetricRegistries(metricRegistry, null);
->>>>>>> f236d3b8
     }
 
     @Test
@@ -112,15 +93,9 @@
     }
 
     private MetricRegistry setMetricRegistry() {
-<<<<<<< HEAD
-        MetricRegistry metrics = MetricRegistries.createWithHdrHistogramReservoirs();
-        TaggedMetricRegistry taggedMetricRegistry = DefaultTaggedMetricRegistry.getDefault();
-        AtlasDbMetrics.setMetricRegistries(metrics, taggedMetricRegistry);
-=======
         MetricRegistry metrics = SharedMetricRegistries.getOrCreate("AtlasDbTest");
         TaggedMetricRegistry taggedMetrics = DefaultTaggedMetricRegistry.getDefault();
         AtlasDbMetrics.setMetricRegistries(metrics, taggedMetrics);
->>>>>>> f236d3b8
         return metrics;
     }
 
