--- conflicted
+++ resolved
@@ -34,9 +34,7 @@
           version: "1.2")
   compile(group: "com.google.protobuf",
           name: "protobuf-java",
-<<<<<<< HEAD
-          version: "2.6.0",
-          configuration: "default")
+          version: "2.6.0")
   compile('com.netflix.feign:feign-jackson:8.6.1') {
       exclude module: 'jackson-databind'
   }
@@ -49,8 +47,4 @@
   compile('com.fasterxml.jackson.datatype:jackson-datatype-guava:' + libVersions.jackson) {
       exclude(module: "guava")
   }
-
-=======
-          version: "2.6.0")
->>>>>>> c271920e
 }