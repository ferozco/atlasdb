/*
 * Copyright 2017 Palantir Technologies, Inc. All rights reserved.
 *
 * Licensed under the BSD-3 License (the "License");
 * you may not use this file except in compliance with the License.
 * You may obtain a copy of the License at
 *
 * http://opensource.org/licenses/BSD-3-Clause
 *
 * Unless required by applicable law or agreed to in writing, software
 * distributed under the License is distributed on an "AS IS" BASIS,
 * WITHOUT WARRANTIES OR CONDITIONS OF ANY KIND, either express or implied.
 * See the License for the specific language governing permissions and
 * limitations under the License.
 */
package com.palantir.atlasdb.factory;

import java.io.IOException;
import java.net.InetSocketAddress;
import java.net.Proxy;
import java.net.ProxySelector;
import java.net.SocketAddress;
import java.net.URI;
import java.util.List;
import java.util.Optional;
import java.util.function.Supplier;

import javax.net.ssl.SSLSocketFactory;

import com.codahale.metrics.MetricRegistry;
import com.google.common.base.Function;
import com.google.common.collect.ImmutableList;
import com.google.common.net.HostAndPort;
import com.palantir.atlasdb.config.ServerListConfig;
import com.palantir.atlasdb.http.AtlasDbHttpClients;
import com.palantir.atlasdb.util.AtlasDbMetrics;
import com.palantir.atlasdb.util.MetricsManager;
import com.palantir.remoting.api.config.service.ProxyConfiguration;
import com.palantir.remoting.api.config.ssl.SslConfiguration;
import com.palantir.remoting3.config.ssl.SslSocketFactories;

public class ServiceCreator<T> implements Function<ServerListConfig, T> {
    private final MetricsManager metricsManager;
    private final Class<T> serviceClass;
    private final String userAgent;

    public ServiceCreator(MetricsManager metricsManager,
            Class<T> serviceClass,
            String userAgent) {
        this.metricsManager = metricsManager;
        this.serviceClass = serviceClass;
        this.userAgent = userAgent;
    }

    @Override
    public T apply(ServerListConfig input) {
        return applyDynamic(() -> input);
    }

    // Semi-horrible, but given that we create ServiceCreators explicitly and I'd rather not API break our
    // implementation of Function, leaving this here for now.
    public T applyDynamic(Supplier<ServerListConfig> serverListConfig) {
        return createService(
<<<<<<< HEAD
                serverListConfig,
=======
                metricsManager,
                input,
>>>>>>> 4fe83411
                SslSocketFactories::createSslSocketFactory,
                ServiceCreator::createProxySelector,
                serviceClass,
                userAgent);
    }

    /**
     * Utility method for transforming an optional {@link SslConfiguration} into an optional {@link SSLSocketFactory}.
     */
    public static Optional<SSLSocketFactory> createSslSocketFactory(Optional<SslConfiguration> sslConfiguration) {
        return sslConfiguration.map(config -> SslSocketFactories.createSslSocketFactory(config));
    }

    private static <T> T createService(
            MetricsManager metricsManager,
            Supplier<ServerListConfig> serverListConfigSupplier,
            java.util.function.Function<SslConfiguration, SSLSocketFactory> sslSocketFactoryCreator,
            java.util.function.Function<ProxyConfiguration, ProxySelector> proxySelectorCreator,
            Class<T> type,
            String userAgent) {
<<<<<<< HEAD
        return AtlasDbHttpClients.createLiveReloadingProxyWithFailover(serverListConfigSupplier,
                sslSocketFactoryCreator, proxySelectorCreator, type, userAgent);
=======
        return AtlasDbHttpClients.createLiveReloadingProxyWithFailover(
                metricsManager.getRegistry(),
                serverListConfigSupplier, sslSocketFactoryCreator, proxySelectorCreator, type, userAgent);
>>>>>>> 4fe83411
    }

    public static <T> T createInstrumentedService(MetricRegistry metricRegistry, T service, Class<T> serviceClass) {
        return AtlasDbMetrics.instrument(
                metricRegistry,
                serviceClass,
                service,
                MetricRegistry.name(serviceClass));
    }

    /**
     * The code below is copied from http-remoting and should be removed when we switch the clients to use remoting.
     */
    public static ProxySelector createProxySelector(ProxyConfiguration proxyConfig) {
        switch (proxyConfig.type()) {
            case DIRECT:
                return fixedProxySelectorFor(Proxy.NO_PROXY);
            case HTTP:
                HostAndPort hostAndPort = HostAndPort.fromString(proxyConfig.hostAndPort()
                        .orElseThrow(() -> new IllegalArgumentException(
                                "Expected to find proxy hostAndPort configuration for HTTP proxy")));
                InetSocketAddress addr = new InetSocketAddress(hostAndPort.getHost(), hostAndPort.getPort());
                return fixedProxySelectorFor(new Proxy(Proxy.Type.HTTP, addr));
            default:
                // fall through
        }

        throw new IllegalStateException("Failed to create ProxySelector for proxy configuration: " + proxyConfig);
    }

    private static ProxySelector fixedProxySelectorFor(Proxy proxy) {
        return new ProxySelector() {
            @Override
            public List<Proxy> select(URI uri) {
                return ImmutableList.of(proxy);
            }

            @Override
            public void connectFailed(URI uri, SocketAddress sa, IOException ioe) {}
        };

    }
}<|MERGE_RESOLUTION|>--- conflicted
+++ resolved
@@ -59,14 +59,10 @@
 
     // Semi-horrible, but given that we create ServiceCreators explicitly and I'd rather not API break our
     // implementation of Function, leaving this here for now.
-    public T applyDynamic(Supplier<ServerListConfig> serverListConfig) {
+    public T applyDynamic(Supplier<ServerListConfig> input) {
         return createService(
-<<<<<<< HEAD
-                serverListConfig,
-=======
                 metricsManager,
                 input,
->>>>>>> 4fe83411
                 SslSocketFactories::createSslSocketFactory,
                 ServiceCreator::createProxySelector,
                 serviceClass,
@@ -87,14 +83,9 @@
             java.util.function.Function<ProxyConfiguration, ProxySelector> proxySelectorCreator,
             Class<T> type,
             String userAgent) {
-<<<<<<< HEAD
-        return AtlasDbHttpClients.createLiveReloadingProxyWithFailover(serverListConfigSupplier,
-                sslSocketFactoryCreator, proxySelectorCreator, type, userAgent);
-=======
         return AtlasDbHttpClients.createLiveReloadingProxyWithFailover(
                 metricsManager.getRegistry(),
                 serverListConfigSupplier, sslSocketFactoryCreator, proxySelectorCreator, type, userAgent);
->>>>>>> 4fe83411
     }
 
     public static <T> T createInstrumentedService(MetricRegistry metricRegistry, T service, Class<T> serviceClass) {
